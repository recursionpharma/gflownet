--- conflicted
+++ resolved
@@ -73,11 +73,8 @@
     "pyro-ppl",
     "gpytorch",
     "omegaconf>=2.3",
-<<<<<<< HEAD
     "wandb",
-=======
     "pandas", # needed for QM9 and HDF5 support.
->>>>>>> aa15f272
 ]
 
 [project.optional-dependencies]
