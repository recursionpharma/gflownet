[build-system]
requires = ["setuptools", "wheel"]
build-backend = "setuptools.build_meta"

[tool.distutils.bdist_wheel]
universal = "true"

[tool.bandit]
# B101 tests the use of assert
# B301 and B403 test the use of pickle
skips = ["B101", "B301", "B403"]
exclude_dirs = ["tests", ".tox", ".venv"]

[tool.pytest.ini_options]
addopts = [
    "-v",
    "-x",
    "--color=yes",
    "--cov-report=term-missing",
    "--cov=gflownet",
    "--typeguard-packages=ml_kit,tests"
]
testpaths = ["tests"]
pythonpath = "src/"

[tool.mypy]
ignore_missing_imports = true
show_error_codes = true
show_error_context = true
show_traceback = true
strict = false
strict_optional = false
implicit_reexport = true
allow_redefinition = true
files = "src"

[[tool.mypy.overrides]]
module = "tests.*"
allow_untyped_defs = true
allow_incomplete_defs = true

[tool.isort]
profile = "black"
py_version = "auto"
line_length = 120

[tool.black]
line-length = 120
target-version = ["py310"]

[project]
name = "gflownet"
readme = "README.md"
classifiers = ["Operating System :: OS Independent", "Programming Language :: Python", "Programming Language :: Python :: 3"]
keywords = ["gflownet"]
requires-python = ">=3.10,<3.11"
dynamic = ["version"]
dependencies = [
    "torch==2.1.2",
    "torch-geometric==2.4.0",
    "torch-scatter==2.1.2",
    "torch-sparse==0.6.18",
    "torch-cluster==1.6.3",
    "rdkit",
    "tables",
    "scipy",
    "networkx",
    "tensorboard",
    "cvxopt",
    "pyarrow",
    "gitpython",
    "botorch",
    "pyro-ppl",
    "gpytorch",
    "omegaconf>=2.3",
    "wandb",
<<<<<<< HEAD
=======
    "pandas", # needed for QM9 and HDF5 support.
>>>>>>> 74d6acc5
]

[project.optional-dependencies]
dev = [
    "bandit[toml]",
    "black",
    "isort",
    "mypy",
    "pip-compile-cross-platform",
    "pre-commit",
    "pytest",
    "pytest-cov",
    "ruff",
    "tox",
    "typeguard",
    "types-pkg_resources",
    # Security pin
    "gitpython>=3.1.30",
]

[[project.authors]]
name = "Recursion Pharmaceuticals"
email = "devs@recursionpharma.com"

[tool.ruff]
line-length = 120<|MERGE_RESOLUTION|>--- conflicted
+++ resolved
@@ -74,10 +74,7 @@
     "gpytorch",
     "omegaconf>=2.3",
     "wandb",
-<<<<<<< HEAD
-=======
     "pandas", # needed for QM9 and HDF5 support.
->>>>>>> 74d6acc5
 ]
 
 [project.optional-dependencies]
