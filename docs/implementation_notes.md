# Implementation notes

This repo is centered around training GFlowNets that produce graphs, although sequences are also supported. While we intend to specialize towards building molecules, we've tried to keep the implementation moderately agnostic to that fact, which makes it able to support other graph-generation environments.

## Environment, Context, Task, Trainers

We separate experiment concerns in four categories:
- The Environment is the graph abstraction that is common to all; think of it as the base definition of the MDP.
- The Context provides an interface between the agent and the environment, it 
    - maps graphs to torch_geometric `Data` 
  instances
    - maps GraphActions to action indices
    - produces action masks
    - communicates to the model what inputs it should expect
- The Task class is responsible for computing the reward of a state, and for sampling conditioning information 
- The Trainer class is responsible for instanciating everything, and running the training & testing loop

Typically one would setup a new experiment by creating a class that inherits from `GFNTask` and a class that inherits from `GFNTrainer`. To implement a new MDP, one would create a class that inherits from `GraphBuildingEnvContext`. 


## Graphs

This library is built around the idea of generating graphs. We use the `networkx` library to represent graphs, and we use the `torch_geometric` library to represent graphs as tensors for the models. There is a fair amount of code that is dedicated to converting between the two representations.

Some notes:
- graphs are (for now) assumed to be _undirected_. This is encoded for `torch_geometric` by duplicating the edges (contiguously) in both directions. Models still only produce one logit(-row) per edge, so the policy is still assumed to operate on undirected graphs.
- When converting from `GraphAction`s (nx) to so-called `aidx`s, the `aidx`s are encoding-bound, i.e. they point to specific rows and columns in the torch encoding.


### Graph policies & graph action categoricals

The code contains a specific categorical distribution type for graph actions, `GraphActionCategorical`. This class contains logic to sample from concatenated sets of logits accross a minibatch. 

Consider for example the `AddNode` and `SetEdgeAttr` actions, one applies to nodes and one to edges. An efficient way to produce logits for these actions would be to take the node/edge embeddings and project them (e.g. via an MLP) to a `(n_nodes, n_node_actions)` and `(n_edges, n_edge_actions)` tensor respectively. We thus obtain a list of tensors representing the logits of different actions, but logits are mixed between graphs in the minibatch, so one cannot simply apply a `softmax` operator on the tensor. 

The `GraphActionCategorical` class handles this and can be used to compute various other things, such as entropy, log probabilities, and so on; it can also be used to sample from the distribution.

<<<<<<< HEAD
## Multiprocessing 

We use the multiprocessing features of torch's `DataLoader` to parallelize data generation and featurization. This is done by setting the `num_workers` (via `cfg.num_workers`) parameter of the `DataLoader` to a value greater than 0. Because workers cannot (easily) use a CUDA handle, we have to resort to a number of tricks.

Because training models involves sampling them, the worker processes need to be able to call the models. This is done by passing a wrapped model (and possibly wrapped replay buffer) to the workers, using `gflownet.utils.multiprocessing_proxy`. These wrappers ensure that model calls are routed to the main worker process, where the model lives (e.g. in CUDA), and that the returned values are properly serialized and sent back to the worker process. These wrappers are also designed to be API-compatible with models, e.g. `model(input)` or `model.method(input)` will work as expected, regardless of whether `model` is a torch module or a wrapper. Note that it is only possible to call methods on these wrappers, direct attribute access is not supported.

Note that the workers do not use CUDA, therefore have to work entirely on CPU, but the code is designed to be somewhat agnostic to this fact. By using `get_worker_device`, code can be written without assuming too much; again, calls such as `model(input)` will work as expected.

On message serialization, naively sending batches of data and results (`Batch` and `GraphActionCategorical`) through multiprocessing queues is fairly inefficient. Torch tries to be smart and will use shared memory for tensors that are sent through queues, which unfortunately is very slow because creating these shared memory files is slow, and because `Data` `Batch`es tend to contain lots of small tensors, which is not a good fit for shared memory.

We implement two solutions to this problem (in order of preference):
- using `SharedPinnedBuffer`s, which are shared tensors of fixed size (`cfg.mp_buffer_size`), but initialized once and pinned. This is the fastest solution, but that the size of the largest possible batch/return value is known in advance. This is currently only implemented for `Batch` inputs and `(GraphActionCategorical, Tensor)` outputs.
- using `cfg.pickle_mp_messages`, which simply serializes messages with `pickle`. This prevents the creating of lots of shared memory files, but is slower than the `SharedPinnedBuffer` solution. This should work for any message that `pickle` can handle.
=======
To expand, the logits are always 2d tensors, and there’s going to be one such tensor per “action type” that the agent is allowed to take.
Since graphs have variable number of nodes, and since each node has `n` associated possible action/logits, then the `(n_nodes, n)` tensor will vary from minibatch to minibatch.  
In addition,the  nodes in said logit tensor belong to different graphs in the minibatch; this is indicated by a `batch` tensor of shape `(n_nodes,)` for nodes (for e.g. edges it would be of shape `(n_edges,)`).


Here’s an example: say we have 2 graphs in a minibatch, the first has 3 nodes, the second 2 nodes. The logits associated with AddNode  will be of shape `(5, n)` (assuming there are `n` types of nodes in the problem). Say `n=2`, and `logits[AddNode] = [[1,2],[3,4],[5,6],[7,8],[9,0]]`, and `batch=[0,0,0,1,1]`.  
Then to compute the policy, we have to compute a softmax appropriately, i.e. the softmax for the first graph would be `softmax([1,2,3,4,5,6])` and for the second `softmax([7,8,9,0])` . This is possible thanks to `batch` and is what `GraphActionCategorical` does behind the scenes.  
Now that would be for when we only have the `AddNode` action. With more than one action we also have to compute the log-softmax log-normalization factor over the logits of these other tensors, log-add them together and then substract it from all corresponding logits.

## Data sources

The data used for training GFlowNets can come from a variety of sources. `DataSource` implements these different use-cases as individual iterators that collectively assemble the training batches before passing it to the trainer. Some of these use-cases include:
- Generating new trajectories on-policy
- Sampling trajectories from passed policies from a replay buffer
- Sampling trajectories from a fixed, offline dataset 

`DataSource` also covers validation sets, including cases such as:
- Generating new trajectories (w.r.t a fixed dataset of conditioning goals)
- Evaluating the model's likelihood on trajectories from a fixed, offline dataset
>>>>>>> 9bf35cda
<|MERGE_RESOLUTION|>--- conflicted
+++ resolved
@@ -35,21 +35,6 @@
 
 The `GraphActionCategorical` class handles this and can be used to compute various other things, such as entropy, log probabilities, and so on; it can also be used to sample from the distribution.
 
-<<<<<<< HEAD
-## Multiprocessing 
-
-We use the multiprocessing features of torch's `DataLoader` to parallelize data generation and featurization. This is done by setting the `num_workers` (via `cfg.num_workers`) parameter of the `DataLoader` to a value greater than 0. Because workers cannot (easily) use a CUDA handle, we have to resort to a number of tricks.
-
-Because training models involves sampling them, the worker processes need to be able to call the models. This is done by passing a wrapped model (and possibly wrapped replay buffer) to the workers, using `gflownet.utils.multiprocessing_proxy`. These wrappers ensure that model calls are routed to the main worker process, where the model lives (e.g. in CUDA), and that the returned values are properly serialized and sent back to the worker process. These wrappers are also designed to be API-compatible with models, e.g. `model(input)` or `model.method(input)` will work as expected, regardless of whether `model` is a torch module or a wrapper. Note that it is only possible to call methods on these wrappers, direct attribute access is not supported.
-
-Note that the workers do not use CUDA, therefore have to work entirely on CPU, but the code is designed to be somewhat agnostic to this fact. By using `get_worker_device`, code can be written without assuming too much; again, calls such as `model(input)` will work as expected.
-
-On message serialization, naively sending batches of data and results (`Batch` and `GraphActionCategorical`) through multiprocessing queues is fairly inefficient. Torch tries to be smart and will use shared memory for tensors that are sent through queues, which unfortunately is very slow because creating these shared memory files is slow, and because `Data` `Batch`es tend to contain lots of small tensors, which is not a good fit for shared memory.
-
-We implement two solutions to this problem (in order of preference):
-- using `SharedPinnedBuffer`s, which are shared tensors of fixed size (`cfg.mp_buffer_size`), but initialized once and pinned. This is the fastest solution, but that the size of the largest possible batch/return value is known in advance. This is currently only implemented for `Batch` inputs and `(GraphActionCategorical, Tensor)` outputs.
-- using `cfg.pickle_mp_messages`, which simply serializes messages with `pickle`. This prevents the creating of lots of shared memory files, but is slower than the `SharedPinnedBuffer` solution. This should work for any message that `pickle` can handle.
-=======
 To expand, the logits are always 2d tensors, and there’s going to be one such tensor per “action type” that the agent is allowed to take.
 Since graphs have variable number of nodes, and since each node has `n` associated possible action/logits, then the `(n_nodes, n)` tensor will vary from minibatch to minibatch.  
 In addition,the  nodes in said logit tensor belong to different graphs in the minibatch; this is indicated by a `batch` tensor of shape `(n_nodes,)` for nodes (for e.g. edges it would be of shape `(n_edges,)`).
@@ -69,4 +54,19 @@
 `DataSource` also covers validation sets, including cases such as:
 - Generating new trajectories (w.r.t a fixed dataset of conditioning goals)
 - Evaluating the model's likelihood on trajectories from a fixed, offline dataset
->>>>>>> 9bf35cda
+
+## Multiprocessing 
+
+We use the multiprocessing features of torch's `DataLoader` to parallelize data generation and featurization. This is done by setting the `num_workers` (via `cfg.num_workers`) parameter of the `DataLoader` to a value greater than 0. Because workers cannot (easily) use a CUDA handle, we have to resort to a number of tricks.
+
+Because training models involves sampling them, the worker processes need to be able to call the models. This is done by passing a wrapped model (and possibly wrapped replay buffer) to the workers, using `gflownet.utils.multiprocessing_proxy`. These wrappers ensure that model calls are routed to the main worker process, where the model lives (e.g. in CUDA), and that the returned values are properly serialized and sent back to the worker process. These wrappers are also designed to be API-compatible with models, e.g. `model(input)` or `model.method(input)` will work as expected, regardless of whether `model` is a torch module or a wrapper. Note that it is only possible to call methods on these wrappers, direct attribute access is not supported.
+
+Note that the workers do not use CUDA, therefore have to work entirely on CPU, but the code is designed to be somewhat agnostic to this fact. By using `get_worker_device`, code can be written without assuming too much; again, calls such as `model(input)` will work as expected.
+
+On message serialization, naively sending batches of data and results (`Batch` and `GraphActionCategorical`) through multiprocessing queues is fairly inefficient. Torch tries to be smart and will use shared memory for tensors that are sent through queues, which unfortunately is very slow because creating these shared memory files is slow, and because `Data` `Batch`es tend to contain lots of small tensors, which is not a good fit for shared memory.
+
+We implement two solutions to this problem (in order of preference):
+- using `SharedPinnedBuffer`s, which are shared tensors of fixed size (`cfg.mp_buffer_size`), but initialized once and pinned. This is the fastest solution, but requires that the size of the largest possible batch/return value is known in advance. This should work for any message, but has only been tested with `Batch` and `GraphActionCategorical` messages.
+- using `cfg.pickle_mp_messages`, which simply serializes messages with `pickle`. This prevents the creation of lots of shared memory files, but is slower than the `SharedPinnedBuffer` solution. This should work for any message that `pickle` can handle.
+
+
