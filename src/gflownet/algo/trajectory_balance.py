--- conflicted
+++ resolved
@@ -80,13 +80,8 @@
         self.p_b_is_parameterized = hps.get('tb_p_b_is_parameterized', False)
 
         self.graph_sampler = GraphSampler(ctx, env, max_len, max_nodes, rng, self.sample_temp,
-<<<<<<< HEAD
                                           correct_idempotent=self.correct_idempotent,
                                           pad_with_terminal_state=self.p_b_is_parameterized)
-        self.graph_sampler.random_action_prob = hps['random_action_prob']
-=======
-                                          correct_idempotent=self.correct_idempotent)
->>>>>>> 838bbd62
         if self.is_doing_subTB:
             self._subtb_max_len = hps.get('tb_subtb_max_len', max_len + 2 if max_len is not None else 128)
             self._init_subtb(torch.device('cuda'))  # TODO: where are we getting device info?
