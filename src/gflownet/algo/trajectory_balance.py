from typing import Tuple

import networkx as nx
import numpy as np
import torch
import torch.nn as nn
import torch_geometric.data as gd
from torch import Tensor
from torch_scatter import scatter, scatter_sum

from gflownet.algo.graph_sampling import GraphSampler
from gflownet.config import Config
from gflownet.envs.graph_building_env import (
    Graph,
    GraphAction,
    GraphActionCategorical,
    GraphActionType,
    GraphBuildingEnv,
    GraphBuildingEnvContext,
    generate_forward_trajectory,
)
<<<<<<< HEAD
from gflownet.trainer import GFNAlgorithm
=======
from gflownet.train import GFNAlgorithm
>>>>>>> ffabcfdf


class TrajectoryBalanceModel(nn.Module):
    def forward(self, batch: gd.Batch) -> Tuple[GraphActionCategorical, Tensor]:
        raise NotImplementedError()

    def logZ(self, cond_info: Tensor) -> Tensor:
        raise NotImplementedError()


class TrajectoryBalance(GFNAlgorithm):
<<<<<<< HEAD
    """ """
=======
    """TB implementation, see
    "Trajectory Balance: Improved Credit Assignment in GFlowNets Nikolay Malkin, Moksh Jain,
    Emmanuel Bengio, Chen Sun, Yoshua Bengio"
    https://arxiv.org/abs/2201.13259"""
>>>>>>> ffabcfdf

    def __init__(
        self,
        env: GraphBuildingEnv,
        ctx: GraphBuildingEnvContext,
        rng: np.random.RandomState,
        cfg: Config,
    ):
        """TB implementation, see
        "Trajectory Balance: Improved Credit Assignment in GFlowNets Nikolay Malkin, Moksh Jain,
        Emmanuel Bengio, Chen Sun, Yoshua Bengio"
        https://arxiv.org/abs/2201.13259

        Parameters
        ----------
        env: GraphBuildingEnv
            A graph environment.
        ctx: GraphBuildingEnvContext
            A context.
        rng: np.random.RandomState
            rng used to take random actions
        cfg: Config
            Hyperparameters
        """
        self.ctx = ctx
        self.env = env
        self.rng = rng
        self.global_cfg = cfg
        self.cfg = cfg.algo.tb
        self.max_len = cfg.algo.max_len
        self.max_nodes = cfg.algo.max_nodes
        # Experimental flags
        self.reward_loss_is_mae = True
        self.tb_loss_is_mae = False
        self.tb_loss_is_huber = False
        self.mask_invalid_rewards = False
        self.length_normalize_losses = False
        self.reward_normalize_losses = False
        self.sample_temp = 1
        self.bootstrap_own_reward = self.cfg.bootstrap_own_reward

        self.graph_sampler = GraphSampler(
            ctx,
            env,
            cfg.algo.max_len,
            cfg.algo.max_nodes,
            rng,
            self.sample_temp,
            correct_idempotent=self.cfg.do_correct_idempotent,
            pad_with_terminal_state=self.cfg.do_parameterize_p_b,
        )
        if self.cfg.do_subtb:
            self._subtb_max_len = self.global_cfg.algo.max_len + 2
            self._init_subtb(torch.device("cuda"))  # TODO: where are we getting device info?

    def create_training_data_from_own_samples(
        self, model: TrajectoryBalanceModel, n: int, cond_info: Tensor, random_action_prob: float
    ):
        """Generate trajectories by sampling a model

        Parameters
        ----------
        model: TrajectoryBalanceModel
           The model being sampled
        graphs: List[Graph]
            List of N Graph endpoints
        cond_info: torch.tensor
            Conditional information, shape (N, n_info)
        random_action_prob: float
            Probability of taking a random action
        Returns
        -------
        data: List[Dict]
           A list of trajectories. Each trajectory is a dict with keys
           - trajs: List[Tuple[Graph, GraphAction]]
           - reward_pred: float, -100 if an illegal action is taken, predicted R(x) if bootstrapping, None otherwise
           - fwd_logprob: log Z + sum logprobs P_F
           - bck_logprob: sum logprobs P_B
           - logZ: predicted log Z
           - loss: predicted loss (if bootstrapping)
           - is_valid: is the generated graph valid according to the env & ctx
        """
        dev = self.ctx.device
        cond_info = cond_info.to(dev)
        data = self.graph_sampler.sample_from_model(model, n, cond_info, dev, random_action_prob)
        logZ_pred = model.logZ(cond_info)
        for i in range(n):
            data[i]["logZ"] = logZ_pred[i].item()
        return data

    def create_training_data_from_graphs(self, graphs):
        """Generate trajectories from known endpoints

        Parameters
        ----------
        graphs: List[Graph]
            List of Graph endpoints

        Returns
        -------
        trajs: List[Dict{'traj': List[tuple[Graph, GraphAction]]}]
           A list of trajectories.
        """
        trajs = [{"traj": generate_forward_trajectory(i)} for i in graphs]
        for traj in trajs:
            n_back = [
                self.env.count_backward_transitions(gp, check_idempotent=self.cfg.do_correct_idempotent)
                for gp, _ in traj["traj"][1:]
            ] + [1]
            traj["bck_logprobs"] = (1 / torch.tensor(n_back).float()).log().to(self.ctx.device)
            traj["result"] = traj["traj"][-1][0]
        return trajs

    def get_idempotent_actions(self, g: Graph, gd: gd.Data, gp: Graph, action: GraphAction, return_aidx: bool = True):
        """Returns the list of idempotent actions for a given transition.

        Note, this is slow! Correcting for idempotency is needed to estimate p(x) correctly, but
        isn't generally necessary if we mostly care about sampling approximately from the modes
        of p(x).

        Parameters
        ----------
        g: Graph
            The state graph
        gd: gd.Data
            The Data instance corresponding to g
        gp: Graph
            The next state's graph
        action: GraphAction
            Action leading from g to gp
        return_aidx: bool
            If true returns of list of action indices, else a list of GraphAction

        Returns
        -------
        actions: Union[List[Tuple[int,int,int]], List[GraphAction]]
            The list of idempotent actions that all lead from g to gp.

        """
        iaction = self.ctx.GraphAction_to_aidx(gd, action)
        if action.action == GraphActionType.Stop:
            return [iaction if return_aidx else action]
        # Here we're looking for potential idempotent actions by looking at legal actions of the
        # same type. This assumes that this is the only way to get to a similar parent. Perhaps
        # there are edges cases where this is not true...?
        lmask = getattr(gd, action.action.mask_name)
        nz = lmask.nonzero()  # Legal actions are those with a nonzero mask value
        actions = [iaction if return_aidx else action]
        for i in nz:
            aidx = (iaction[0], i[0].item(), i[1].item())
            if aidx == iaction:
                continue
            ga = self.ctx.aidx_to_GraphAction(gd, aidx, fwd=not action.action.is_backward)
            child = self.env.step(g, ga)
            if nx.algorithms.is_isomorphic(child, gp, lambda a, b: a == b, lambda a, b: a == b):
                actions.append(aidx if return_aidx else ga)
        return actions

    def construct_batch(self, trajs, cond_info, log_rewards):
        """Construct a batch from a list of trajectories and their information

        Parameters
        ----------
        trajs: List[List[tuple[Graph, GraphAction]]]
            A list of N trajectories.
        cond_info: Tensor
            The conditional info that is considered for each trajectory. Shape (N, n_info)
        log_rewards: Tensor
            The transformed log-reward (e.g. torch.log(R(x) ** beta) ) for each trajectory. Shape (N,)
        Returns
        -------
        batch: gd.Batch
             A (CPU) Batch object with relevant attributes added
        """
        torch_graphs = [self.ctx.graph_to_Data(i[0]) for tj in trajs for i in tj["traj"]]
        actions = [
            self.ctx.GraphAction_to_aidx(g, a) for g, a in zip(torch_graphs, [i[1] for tj in trajs for i in tj["traj"]])
        ]
        batch = self.ctx.collate(torch_graphs)
        batch.traj_lens = torch.tensor([len(i["traj"]) for i in trajs])
        batch.log_p_B = torch.cat([i["bck_logprobs"] for i in trajs], 0)
        batch.actions = torch.tensor(actions)
        if self.cfg.do_parameterize_p_b:
            batch.bck_actions = torch.tensor(
                [
                    self.ctx.GraphAction_to_aidx(g, a)
                    for g, a in zip(torch_graphs, [i for tj in trajs for i in tj["bck_a"]])
                ]
            )
            batch.is_sink = torch.tensor(sum([i["is_sink"] for i in trajs], []))
        batch.log_rewards = log_rewards
        batch.cond_info = cond_info
        batch.is_valid = torch.tensor([i.get("is_valid", True) for i in trajs]).float()
        if self.cfg.do_correct_idempotent:
            # Every timestep is a (graph_a, action, graph_b) triple
            agraphs = [i[0] for tj in trajs for i in tj["traj"]]
            # Here we start at the 1th timestep and append the result
            bgraphs = sum([[i[0] for i in tj["traj"][1:]] + [tj["result"]] for tj in trajs], [])
            gactions = [i[1] for tj in trajs for i in tj["traj"]]
            ipa = [
                self.get_idempotent_actions(g, gd, gp, a)
                for g, gd, gp, a in zip(agraphs, torch_graphs, bgraphs, gactions)
            ]
            batch.ip_actions = torch.tensor(sum(ipa, []))
            batch.ip_lens = torch.tensor([len(i) for i in ipa])
            if self.cfg.do_parameterize_p_b:
                # Here we start at the 0th timestep and prepend None (it will be unused)
                bgraphs = sum([[None] + [i[0] for i in tj["traj"][:-1]] for tj in trajs], [])
                gactions = [i for tj in trajs for i in tj["bck_a"]]
                bck_ipa = [
                    self.get_idempotent_actions(g, gd, gp, a)
                    for g, gd, gp, a in zip(agraphs, torch_graphs, bgraphs, gactions)
                ]
                batch.bck_ip_actions = torch.tensor(sum(bck_ipa, []))
                batch.bck_ip_lens = torch.tensor([len(i) for i in bck_ipa])

        return batch

    def compute_batch_losses(
        self, model: TrajectoryBalanceModel, batch: gd.Batch, num_bootstrap: int = 0  # type: ignore[override]
    ):
        """Compute the losses over trajectories contained in the batch

        Parameters
        ----------
        model: TrajectoryBalanceModel
           A GNN taking in a batch of graphs as input as per constructed by `self.construct_batch`.
           Must have a `logZ` attribute, itself a model, which predicts log of Z(cond_info)
        batch: gd.Batch
          batch of graphs inputs as per constructed by `self.construct_batch`
        num_bootstrap: int
          the number of trajectories for which the reward loss is computed. Ignored if 0."""
        dev = batch.x.device
        # A single trajectory is comprised of many graphs
        num_trajs = int(batch.traj_lens.shape[0])
        log_rewards = batch.log_rewards
        # Clip rewards
        assert log_rewards.ndim == 1
        clip_log_R = torch.maximum(
            log_rewards, torch.tensor(self.global_cfg.algo.illegal_action_logreward, device=dev)
        ).float()
        cond_info = batch.cond_info
        invalid_mask = 1 - batch.is_valid

        # This index says which trajectory each graph belongs to, so
        # it will look like [0,0,0,0,1,1,1,2,...] if trajectory 0 is
        # of length 4, trajectory 1 of length 3, and so on.
        batch_idx = torch.arange(num_trajs, device=dev).repeat_interleave(batch.traj_lens)
        # The position of the last graph of each trajectory
        final_graph_idx = torch.cumsum(batch.traj_lens, 0) - 1

        # Forward pass of the model, returns a GraphActionCategorical representing the forward
        # policy P_F, optionally a backward policy P_B, and per-graph outputs (e.g. F(s) in SubTB).
        if self.cfg.do_parameterize_p_b:
            fwd_cat, bck_cat, per_graph_out = model(batch, cond_info[batch_idx])
        else:
            fwd_cat, per_graph_out = model(batch, cond_info[batch_idx])

        # Retreive the reward predictions for the full graphs,
        # i.e. the final graph of each trajectory
        log_reward_preds = per_graph_out[final_graph_idx, 0]
        # Compute trajectory balance objective
        log_Z = model.logZ(cond_info)[:, 0]
        # Compute the log prob of each action in the trajectory
        if self.cfg.do_correct_idempotent:
            # If we want to correct for idempotent actions, we need to sum probabilities
            # i.e. to compute P(s' | s) = sum_{a that lead to s'} P(a|s)
            # here we compute the indices of the graph that each action corresponds to, ip_lens
            # contains the number of idempotent actions for each transition, so we
            # repeat_interleave as with batch_idx
            ip_batch_idces = torch.arange(batch.ip_lens.shape[0], device=dev).repeat_interleave(batch.ip_lens)
            # Indicate that the `batch` corresponding to each action is the above
            ip_log_prob = fwd_cat.log_prob(batch.ip_actions, batch=ip_batch_idces)
            # take the logsumexp (because we want to sum probabilities, not log probabilities)
            # TODO: numerically stable version:
            p = scatter(ip_log_prob.exp(), ip_batch_idces, dim=0, dim_size=batch_idx.shape[0], reduce="sum")
            # As a (reasonable) band-aid, ignore p < 1e-30, this will prevent underflows due to
            # scatter(small number) = 0 on CUDA
            log_p_F = p.clamp(1e-30).log()

            if self.cfg.do_parameterize_p_b:
                # Now we repeat this but for the backward policy
                bck_ip_batch_idces = torch.arange(batch.bck_ip_lens.shape[0], device=dev).repeat_interleave(
                    batch.bck_ip_lens
                )
                bck_ip_log_prob = bck_cat.log_prob(batch.bck_ip_actions, batch=bck_ip_batch_idces)
                bck_p = scatter(
                    bck_ip_log_prob.exp(), bck_ip_batch_idces, dim=0, dim_size=batch_idx.shape[0], reduce="sum"
                )
                log_p_B = bck_p.clamp(1e-30).log()
        else:
            # Else just naively take the logprob of the actions we took
            log_p_F = fwd_cat.log_prob(batch.actions)
            if self.cfg.do_parameterize_p_b:
                log_p_B = bck_cat.log_prob(batch.bck_actions)

        if self.cfg.do_parameterize_p_b:
            # If we're modeling P_B then trajectories are padded with a virtual terminal state sF,
            # zero-out the logP_F of those states
            log_p_F[final_graph_idx] = 0
            if self.cfg.do_subtb:
                # Force the pad states' F(s) prediction to be R
                per_graph_out[final_graph_idx, 0] = clip_log_R

            # To get the correct P_B we need to shift all predictions by 1 state, and ignore the
            # first P_B prediction of every trajectory.
            # Our batch looks like this:
            # [(s1, a1), (s2, a2), ..., (st, at), (sF, None),   (s1, a1), ...]
            #                                                   ^ new trajectory begins
            # For the P_B of s1, we need the output of the model at s2.

            # We also have access to the is_sink attribute, which tells us when P_B must = 1, which
            # we'll use to ignore the last padding state(s) of each trajectory. This by the same
            # occasion masks out the first P_B of the "next" trajectory that we've shifted.
            log_p_B = torch.cat([log_p_B[1:], log_p_B[:1]]) * (1 - batch.is_sink)
        else:
            log_p_B = batch.log_p_B
        assert log_p_F.shape == log_p_B.shape

        # This is the log probability of each trajectory
        traj_log_p_F = scatter(log_p_F, batch_idx, dim=0, dim_size=num_trajs, reduce="sum")
        traj_log_p_B = scatter(log_p_B, batch_idx, dim=0, dim_size=num_trajs, reduce="sum")

        if self.cfg.do_subtb:
            # SubTB interprets the per_graph_out predictions to predict the state flow F(s)
            traj_losses = self.subtb_loss_fast(log_p_F, log_p_B, per_graph_out[:, 0], clip_log_R, batch.traj_lens)
            # The position of the first graph of each trajectory
            first_graph_idx = torch.zeros_like(batch.traj_lens)
            first_graph_idx = torch.cumsum(batch.traj_lens[:-1], 0, out=first_graph_idx[1:])
            log_Z = per_graph_out[first_graph_idx, 0]
        else:
            # Compute log numerator and denominator of the TB objective
            numerator = log_Z + traj_log_p_F
            denominator = clip_log_R + traj_log_p_B

            if self.mask_invalid_rewards:
                # Instead of being rude to the model and giving a
                # logreward of -100 what if we say, whatever you think the
                # logprobablity of this trajetcory is it should be smaller
                # (thus the `numerator - 1`). Why 1? Intuition?
                denominator = denominator * (1 - invalid_mask) + invalid_mask * (numerator.detach() - 1)

            if self.cfg.epsilon is not None:
                # Numerical stability epsilon
                epsilon = torch.tensor([self.cfg.epsilon], device=dev).float()
                numerator = torch.logaddexp(numerator, epsilon)
                denominator = torch.logaddexp(denominator, epsilon)
            if self.tb_loss_is_mae:
                traj_losses = abs(numerator - denominator)
            elif self.tb_loss_is_huber:
                pass  # TODO
            else:
                traj_losses = (numerator - denominator).pow(2)

        # Normalize losses by trajectory length
        if self.length_normalize_losses:
            traj_losses = traj_losses / batch.traj_lens
        if self.reward_normalize_losses:
            # multiply each loss by how important it is, using R as the importance factor
            # factor = Rp.exp() / Rp.exp().sum()
            factor = -clip_log_R.min() + clip_log_R + 1
            factor = factor / factor.sum()
            assert factor.shape == traj_losses.shape
            # * num_trajs because we're doing a convex combination, and a .mean() later, which would
            # undercount (by 2N) the contribution of each loss
            traj_losses = factor * traj_losses * num_trajs

        if self.cfg.bootstrap_own_reward:
            num_bootstrap = num_bootstrap or len(log_rewards)
            if self.reward_loss_is_mae:
                reward_losses = abs(log_rewards[:num_bootstrap] - log_reward_preds[:num_bootstrap])
            else:
                reward_losses = (log_rewards[:num_bootstrap] - log_reward_preds[:num_bootstrap]).pow(2)
            reward_loss = reward_losses.mean() * self.cfg.reward_loss_multiplier
        else:
            reward_loss = 0

        loss = traj_losses.mean() + reward_loss
        info = {
            "offline_loss": traj_losses[: batch.num_offline].mean() if batch.num_offline > 0 else 0,
            "online_loss": traj_losses[batch.num_offline :].mean() if batch.num_online > 0 else 0,
            "reward_loss": reward_loss,
            "invalid_trajectories": invalid_mask.sum() / batch.num_online if batch.num_online > 0 else 0,
            "invalid_logprob": (invalid_mask * traj_log_p_F).sum() / (invalid_mask.sum() + 1e-4),
            "invalid_losses": (invalid_mask * traj_losses).sum() / (invalid_mask.sum() + 1e-4),
            "logZ": log_Z.mean(),
            "loss": loss.item(),
        }

        return loss, info

    def _init_subtb(self, dev):
        r"""Precompute all possible subtrajectory indices that we will use for computing the loss:
        \sum_{m=1}^{T-1} \sum_{n=m+1}^T
            \log( \frac{F(s_m) \prod_{i=m}^{n-1} P_F(s_{i+1}|s_i)}
                       {F(s_n) \prod_{i=m}^{n-1} P_B(s_i|s_{i+1})} )^2
        """
        ar = torch.arange(self._subtb_max_len, device=dev)
        # This will contain a sequence of repeated ranges, e.g.
        # tidx[4] == tensor([0, 0, 1, 0, 1, 2, 0, 1, 2, 3])
        tidx = [torch.tril_indices(i, i, device=dev)[1] for i in range(self._subtb_max_len)]
        # We need two sets of indices, the first are the source indices, the second the destination
        # indices. We precompute such indices for every possible trajectory length.

        # The source indices indicate where we index P_F and P_B, e.g. for m=3 and n=6 we'd need the
        # sequence [3,4,5]. We'll simply concatenate all sequences, for every m and n (because we're
        # computing \sum_{m=1}^{T-1} \sum_{n=m+1}^T), and get [0, 0,1, 0,1,2, ..., 3,4,5, ...].

        # The destination indices indicate the index of the subsequence the source indices correspond to.
        # This is used in the scatter sum to compute \log\prod_{i=m}^{n-1}. For the above example, we'd get
        # [0, 1,1, 2,2,2, ..., 17,17,17, ...]

        # And so with these indices, for example for m=0, n=3, the forward probability
        # of that subtrajectory gets computed as result[2] = P_F[0] + P_F[1] + P_F[2].

        self._precomp = [
            (
                torch.cat([i + tidx[T - i] for i in range(T)]),
                torch.cat(
                    [ar[: T - i].repeat_interleave(ar[: T - i] + 1) + ar[T - i + 1 : T + 1].sum() for i in range(T)]
                ),
            )
            for T in range(1, self._subtb_max_len)
        ]

    def subtb_loss_fast(self, P_F, P_B, F, R, traj_lengths):
        r"""Computes the full SubTB(1) loss (all arguments on log-scale).

        Computes:
            \sum_{m=1}^{T-1} \sum_{n=m+1}^T
                \log( \frac{F(s_m) \prod_{i=m}^{n-1} P_F(s_{i+1}|s_i)}
                           {F(s_n) \prod_{i=m}^{n-1} P_B(s_i|s_{i+1})} )^2
            where T is the length of the trajectory, for every trajectory.

        The shape of P_F, P_B, and F should be (total num steps,), i.e. sum(traj_lengths). The shape
        of R and traj_lengths should be (num trajs,).

        Parameters
        ----------
        P_F: Tensor
            Forward policy log-probabilities
        P_B: Tensor
            Backward policy log-probabilities
        F: Tensor
            Log-scale flow predictions
        R: Tensor
            The log-reward of each trajectory
        traj_lengths: Tensor
            The length of each trajectory

        Returns
        -------
        losses: Tensor
            The SubTB(1) loss of each trajectory.
        """
        num_trajs = int(traj_lengths.shape[0])
        max_len = int(traj_lengths.max() + 1)
        dev = traj_lengths.device
        cumul_lens = torch.cumsum(torch.cat([torch.zeros(1, device=dev), traj_lengths]), 0).long()
        total_loss = torch.zeros(num_trajs, device=dev)
        ar = torch.arange(max_len, device=dev)
        car = torch.cumsum(ar, 0)
        F_and_R = torch.cat([F, R])
        R_start = F.shape[0]
        for ep in range(traj_lengths.shape[0]):
            offset = cumul_lens[ep]
            T = int(traj_lengths[ep])
            if self.cfg.do_parameterize_p_b:
                # The length of the trajectory is the padded length, reduce by 1
                T -= 1
            idces, dests = self._precomp[T - 1]
            fidces = torch.cat(
                [torch.cat([ar[i + 1 : T] + offset, torch.tensor([R_start + ep], device=dev)]) for i in range(T)]
            )
            P_F_sums = scatter_sum(P_F[idces + offset], dests)
            P_B_sums = scatter_sum(P_B[idces + offset], dests)
            F_start = F[offset : offset + T].repeat_interleave(T - ar[:T])
            F_end = F_and_R[fidces]
            total_loss[ep] = (F_start - F_end + P_F_sums - P_B_sums).pow(2).sum() / car[T]
        return total_loss<|MERGE_RESOLUTION|>--- conflicted
+++ resolved
@@ -19,11 +19,7 @@
     GraphBuildingEnvContext,
     generate_forward_trajectory,
 )
-<<<<<<< HEAD
 from gflownet.trainer import GFNAlgorithm
-=======
-from gflownet.train import GFNAlgorithm
->>>>>>> ffabcfdf
 
 
 class TrajectoryBalanceModel(nn.Module):
@@ -35,14 +31,10 @@
 
 
 class TrajectoryBalance(GFNAlgorithm):
-<<<<<<< HEAD
-    """ """
-=======
     """TB implementation, see
     "Trajectory Balance: Improved Credit Assignment in GFlowNets Nikolay Malkin, Moksh Jain,
     Emmanuel Bengio, Chen Sun, Yoshua Bengio"
     https://arxiv.org/abs/2201.13259"""
->>>>>>> ffabcfdf
 
     def __init__(
         self,
