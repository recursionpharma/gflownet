--- conflicted
+++ resolved
@@ -1,12 +1,7 @@
 import os
 import sqlite3
 from collections.abc import Iterable
-<<<<<<< HEAD
-from typing import Callable, List
-=======
-from copy import deepcopy
 from typing import Callable, List, Optional
->>>>>>> aa15f272
 
 import numpy as np
 import torch
