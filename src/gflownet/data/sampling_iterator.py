from collections.abc import Iterable
import os
import sqlite3
from typing import Callable, List

import networkx as nx
import numpy as np
from rdkit import Chem
from rdkit import RDLogger
import torch
import torch.nn as nn
from torch.utils.data import Dataset
from torch.utils.data import IterableDataset


class SamplingIterator(IterableDataset):
    """This class allows us to parallelise and train faster.

    By separating sampling data/the model and building torch geometric
    graphs from training the model, we can do the former in different
    processes, which is much faster since much of graph construction
    is CPU-bound.

    """
    def __init__(self, dataset: Dataset, model: nn.Module, batch_size: int, ctx, algo, task, device, ratio=0.5,
                 stream=True, log_dir: str = None, sample_cond_info=True, random_action_prob=0.):
        """Parameters
        ----------
        dataset: Dataset
            A dataset instance
        model: nn.Module
            The model we sample from (must be on CUDA already or share_memory() must be called so that
            parameters are synchronized between each worker)
        batch_size: int
            The number of trajectories, each trajectory will be comprised of many graphs, so this is
            _not_ the batch size in terms of the number of graphs (that will depend on the task)
        algo:
            The training algorithm, e.g. a TrajectoryBalance instance
        task: ConditionalTask
        ratio: float
            The ratio of offline trajectories in the batch.
        stream: bool
            If True, data is sampled iid for every batch. Otherwise, this is a normal in-order
            dataset iterator.
        log_dir: str
            If not None, logs each SamplingIterator worker's generated molecules to that file.
        sample_cond_info: bool
            If True (default), then the dataset is a dataset of points used in offline training.
            If False, then the dataset is a dataset of preferences (e.g. used to validate the model)

        """
        self.data = dataset
        self.model = model
        self.batch_size = batch_size
        self.offline_batch_size = int(np.ceil(batch_size * ratio))
        self.online_batch_size = int(np.floor(batch_size * (1 - ratio)))
        self.ratio = ratio
        self.ctx = ctx
        self.algo = algo
        self.task = task
        self.device = device
        self.stream = stream
        self.sample_online_once = True  # TODO: deprecate this, disallow len(data) == 0 entirely
        self.sample_cond_info = sample_cond_info
        self.random_action_prob = random_action_prob
        self.log_molecule_smis = not hasattr(self.ctx, 'not_a_molecule_env')  # TODO: make this a proper flag
        if not sample_cond_info:
            # Slightly weird semantics, but if we're sampling x given some fixed (data) cond info
            # then "offline" refers to cond info and online to x, so no duplication and we don't end
            # up with 2*batch_size accidentally
            self.offline_batch_size = self.online_batch_size = batch_size
        self.log_dir = log_dir
        # This SamplingIterator instance will be copied by torch DataLoaders for each worker, so we
        # don't want to initialize per-worker things just yet, such as where the log the worker writes
        # to. This must be done in __iter__, which is called by the DataLoader once this instance
        # has been copied into a new python process.
        self.log = SQLiteLog()
        self.log_hooks: List[Callable] = []

    def add_log_hook(self, hook: Callable):
        self.log_hooks.append(hook)

    def _idx_iterator(self):
        RDLogger.DisableLog('rdApp.*')
        if self.stream:
            # If we're streaming data, just sample `offline_batch_size` indices
            while True:
                yield self.rng.integers(0, len(self.data), self.offline_batch_size)
        else:
            # Otherwise, figure out which indices correspond to this worker
            worker_info = torch.utils.data.get_worker_info()
            n = len(self.data)
            if n == 0:
                yield np.arange(0, 0)
                return
            if worker_info is None:
                start, end, wid = 0, n, -1
            else:
                nw = worker_info.num_workers
                wid = worker_info.id
                start, end = int(np.round(n / nw * wid)), int(np.round(n / nw * (wid + 1)))
            bs = self.offline_batch_size
            if end - start < bs:
                yield np.arange(start, end)
                return
            for i in range(start, end - bs, bs):
                yield np.arange(i, i + bs)
            if i + bs < end:
                yield np.arange(i + bs, end)

    def __len__(self):
        if self.stream:
            return int(1e6)
        if len(self.data) == 0 and self.sample_online_once:
            return 1
        return len(self.data)

    def __iter__(self):
        worker_info = torch.utils.data.get_worker_info()
        self._wid = (worker_info.id if worker_info is not None else 0)
        # Now that we know we are in a worker instance, we can initialize per-worker things
        self.rng = self.algo.rng = self.task.rng = np.random.default_rng(142857 + self._wid)
        self.ctx.device = self.device
        if self.log_dir is not None:
            os.makedirs(self.log_dir, exist_ok=True)
            self.log_path = f'{self.log_dir}/generated_mols_{self._wid}.db'
            self.log.connect(self.log_path)

        for idcs in self._idx_iterator():
            num_offline = idcs.shape[0]  # This is in [0, self.offline_batch_size]
            # Sample conditional info such as temperature, trade-off weights, etc.

            if self.sample_cond_info:
                cond_info = self.task.sample_conditional_information(num_offline + self.online_batch_size)
                # Sample some dataset data
                mols, flat_rewards = map(list, zip(*[self.data[i] for i in idcs])) if len(idcs) else ([], [])
                flat_rewards = list(self.task.flat_reward_transform(
                    torch.stack(flat_rewards))) if len(flat_rewards) else []
                graphs = [self.ctx.mol_to_graph(m) for m in mols]
                trajs = self.algo.create_training_data_from_graphs(graphs)
                num_online = self.online_batch_size
            else:  # If we're not sampling the conditionals, then the idcs refer to listed preferences
                num_online = num_offline
                num_offline = 0
                cond_info = self.task.encode_conditional_information(
                    cond_info=torch.stack([self.data[i] for i in idcs]))
                trajs, flat_rewards = [], []

            is_valid = torch.ones(num_offline + num_online).bool()
            # Sample some on-policy data
            if num_online > 0:
                with torch.no_grad():
                    trajs += self.algo.create_training_data_from_own_samples(self.model, num_online,
                                                                             cond_info['encoding'][num_offline:],
                                                                             random_action_prob=self.random_action_prob)
                if self.algo.bootstrap_own_reward:
                    # The model can be trained to predict its own reward,
                    # i.e. predict the output of cond_info_to_logreward
                    pred_reward = [i['reward_pred'].cpu().item() for i in trajs[num_offline:]]
                    flat_rewards += pred_reward
                else:
                    # Otherwise, query the task for flat rewards
                    valid_idcs = torch.tensor(
                        [i + num_offline for i in range(num_online) if trajs[i + num_offline]['is_valid']]).long()
                    # fetch the valid trajectories endpoints
                    mols = [self.ctx.graph_to_mol(trajs[i]['result']) for i in valid_idcs]
                    # ask the task to compute their reward
                    preds, m_is_valid = self.task.compute_flat_rewards(mols)
                    assert preds.ndim == 2, "FlatRewards should be (mbsize, n_objectives), even if n_objectives is 1"
                    # The task may decide some of the mols are invalid, we have to again filter those
                    valid_idcs = valid_idcs[m_is_valid]
                    valid_mols = [m for m, v in zip(mols, m_is_valid) if v]
                    pred_reward = torch.zeros((num_online, preds.shape[1]))
                    pred_reward[valid_idcs - num_offline] = preds
                    # TODO: reintegrate bootstrapped reward predictions
                    # if preds.shape[0] > 0:
                    #     for i in range(self.number_of_objectives):
                    #         pred_reward[valid_idcs - num_offline, i] = preds[range(preds.shape[0]), i]
                    is_valid[num_offline:] = False
                    is_valid[valid_idcs] = True
                    flat_rewards += list(pred_reward)
                    # Override the is_valid key in case the task made some mols invalid
                    for i in range(num_online):
                        trajs[num_offline + i]['is_valid'] = is_valid[num_offline + i].item()
                    if self.log_molecule_smis:
                        for i, m in zip(valid_idcs, valid_mols):
                            trajs[i]['smi'] = Chem.MolToSmiles(m)
            flat_rewards = torch.stack(flat_rewards)
            # Compute scalar rewards from conditional information & flat rewards
            log_rewards = self.task.cond_info_to_logreward(cond_info, flat_rewards)
            log_rewards[torch.logical_not(is_valid)] = self.algo.illegal_action_logreward
            # Construct batch
            batch = self.algo.construct_batch(trajs, cond_info['encoding'], log_rewards)
            batch.num_offline = num_offline
            batch.num_online = num_online
            batch.flat_rewards = flat_rewards
            batch.mols = mols
            batch.preferences = cond_info.get('preferences', None)
<<<<<<< HEAD
            batch.focus_dir = cond_info.get('focus_dir', None)
=======
>>>>>>> 838bbd62
            # TODO: we could very well just pass the cond_info dict to construct_batch above,
            # and the algo can decide what it wants to put in the batch object

            if not self.sample_cond_info:
                # If we're using a dataset of preferences, the user may want to know the id of the preference
                for i, j in zip(trajs, idcs):
                    i['data_idx'] = j

            # Converts back into natural rewards for logging purposes
            # (allows to take averages and plot in objective space)
<<<<<<< HEAD
            rewards = torch.exp(log_rewards / cond_info['beta'])  # TODO: make that a task-dependent operation
=======
            # TODO: implement that per-task (in case they don't apply the same beta and log transformations)
            rewards = torch.exp(log_rewards / cond_info['beta'])
>>>>>>> 838bbd62

            if num_online > 0 and self.log_dir is not None:
                self.log_generated(trajs[num_offline:], rewards[num_offline:], flat_rewards[num_offline:],
                                   {k: v[num_offline:] for k, v in cond_info.items()})
            if num_online > 0:
                extra_info = {}
                for hook in self.log_hooks:
                    extra_info.update(
                        hook(trajs[num_offline:], rewards[num_offline:], flat_rewards[num_offline:],
                             {k: v[num_offline:] for k, v in cond_info.items()}))
                batch.extra_info = extra_info
            yield batch

    def log_generated(self, trajs, rewards, flat_rewards, cond_info):
        if self.log_molecule_smis:
            mols = [
                Chem.MolToSmiles(self.ctx.graph_to_mol(trajs[i]['result'])) if trajs[i]['is_valid'] else ''
                for i in range(len(trajs))
            ]
        else:
            mols = [nx.algorithms.graph_hashing.weisfeiler_lehman_graph_hash(t['result'], None, 'v') for t in trajs]

        mols = ["" for i in range(len(trajs))]  # TODO: remove this, quick fix while filesystem issues are solved

        flat_rewards = flat_rewards.reshape((len(flat_rewards), -1)).data.numpy().tolist()
        rewards = rewards.data.numpy().tolist()
        preferences = cond_info.get('preferences', torch.zeros((len(mols), 0))).data.numpy().tolist()
        focus_dir = cond_info.get('focus_dir', torch.zeros((len(mols), 0))).data.numpy().tolist()
        logged_keys = [k for k in sorted(cond_info.keys()) if k not in ['encoding', 'preferences', 'focus_dir']]

<<<<<<< HEAD
        data = ([[mols[i], rewards[i]] + flat_rewards[i] + preferences[i] + focus_dir[i] +
=======
        data = ([[mols[i], rewards[i]] + flat_rewards[i] + preferences[i] +
>>>>>>> 838bbd62
                 [cond_info[k][i].item() for k in logged_keys] for i in range(len(trajs))])

        data_labels = (['smi', 'r'] + [f'fr_{i}' for i in range(len(flat_rewards[0]))] +
                       [f'pref_{i}' for i in range(len(preferences[0]))] +
                       [f'focus_{i}' for i in range(len(focus_dir[0]))] + [f'ci_{k}' for k in logged_keys])

        self.log.insert_many(data, data_labels)


class SQLiteLog:
    def __init__(self, timeout=300):
        """Creates a log instance, but does not connect it to any db."""
        self.is_connected = False
        self.db = None
        self.timeout = timeout

    def connect(self, db_path: str):
        """Connects to db_path

        Parameters
        ----------
        db_path: str
            The sqlite3 database path. If it does not exist, it will be created.
        """
        self.db = sqlite3.connect(db_path, timeout=self.timeout)
        cur = self.db.cursor()
        self._has_results_table = len(
            cur.execute("SELECT name FROM sqlite_master WHERE type='table' AND name='results'").fetchall())
        cur.close()

    def _make_results_table(self, types, names):
        type_map = {str: 'text', float: 'real', int: 'real'}
        col_str = ', '.join(f'{name} {type_map[t]}' for t, name in zip(types, names))
        cur = self.db.cursor()
        cur.execute(f'create table results ({col_str})')
        self._has_results_table = True
        cur.close()

    def insert_many(self, rows, column_names):
        assert all([type(x) is str or not isinstance(x, Iterable) for x in rows[0]]), "rows must only contain scalars"
        if not self._has_results_table:
            self._make_results_table([type(i) for i in rows[0]], column_names)
        cur = self.db.cursor()
        cur.executemany(f'insert into results values ({",".join("?"*len(rows[0]))})', rows)  # nosec
        cur.close()
        self.db.commit()<|MERGE_RESOLUTION|>--- conflicted
+++ resolved
@@ -196,10 +196,7 @@
             batch.flat_rewards = flat_rewards
             batch.mols = mols
             batch.preferences = cond_info.get('preferences', None)
-<<<<<<< HEAD
             batch.focus_dir = cond_info.get('focus_dir', None)
-=======
->>>>>>> 838bbd62
             # TODO: we could very well just pass the cond_info dict to construct_batch above,
             # and the algo can decide what it wants to put in the batch object
 
@@ -210,12 +207,8 @@
 
             # Converts back into natural rewards for logging purposes
             # (allows to take averages and plot in objective space)
-<<<<<<< HEAD
-            rewards = torch.exp(log_rewards / cond_info['beta'])  # TODO: make that a task-dependent operation
-=======
             # TODO: implement that per-task (in case they don't apply the same beta and log transformations)
             rewards = torch.exp(log_rewards / cond_info['beta'])
->>>>>>> 838bbd62
 
             if num_online > 0 and self.log_dir is not None:
                 self.log_generated(trajs[num_offline:], rewards[num_offline:], flat_rewards[num_offline:],
@@ -246,11 +239,7 @@
         focus_dir = cond_info.get('focus_dir', torch.zeros((len(mols), 0))).data.numpy().tolist()
         logged_keys = [k for k in sorted(cond_info.keys()) if k not in ['encoding', 'preferences', 'focus_dir']]
 
-<<<<<<< HEAD
         data = ([[mols[i], rewards[i]] + flat_rewards[i] + preferences[i] + focus_dir[i] +
-=======
-        data = ([[mols[i], rewards[i]] + flat_rewards[i] + preferences[i] +
->>>>>>> 838bbd62
                  [cond_info[k][i].item() for k in logged_keys] for i in range(len(trajs))])
 
         data_labels = (['smi', 'r'] + [f'fr_{i}' for i in range(len(flat_rewards[0]))] +
