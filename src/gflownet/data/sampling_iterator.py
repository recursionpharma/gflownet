import os
<<<<<<< HEAD
import json
=======
import sqlite3
>>>>>>> 0a9f623f

import numpy as np
from rdkit import Chem
from rdkit import RDLogger
import torch
import torch.nn as nn
from torch.utils.data import Dataset
from torch.utils.data import IterableDataset


class SamplingIterator(IterableDataset):
    """This class allows us to parallelise and train faster.

    By separating sampling data/the model and building torch geometric
    graphs from training the model, we can do the former in different
    processes, which is much faster since much of graph construction
    is CPU-bound.

    """
<<<<<<< HEAD
    def __init__(
            self,
            dataset: Dataset,
            model: nn.Module,
            batch_size: int,
            ctx,
            algo,
            task,
            number_of_objectives,
            device,
            ratio=0.0,
            stream=True,
            log_dir: str = None,
            train: bool = True
    ):
=======
    def __init__(self, dataset: Dataset, model: nn.Module, batch_size: int, ctx, algo, task, device, ratio=0.5,
                 stream=True, log_dir: str = None):
>>>>>>> 0a9f623f
        """Parameters
        ----------
        dataset: Dataset
            A dataset instance
        model: nn.Module
            The model we sample from (must be on CUDA already or share_memory() must be called so that
            parameters are synchronized between each worker)
        batch_size: int
            The number of trajectories, each trajectory will be comprised of many graphs, so this is
            _not_ the batch size in terms of the number of graphs (that will depend on the task)
        algo:
            The training algorithm, e.g. a TrajectoryBalance instance
        task: ConditionalTask
        ratio: float
            The ratio of offline trajectories in the batch.
        stream: bool
            If True, data is sampled iid for every batch. Otherwise, this is a normal in-order
            dataset iterator.
        log_dir: str
            If not None, logs each SamplingIterator worker's generated molecules to that file.

        """
        self.data = dataset
        self.model = model
        self.batch_size = batch_size
        self.offline_batch_size = int(np.ceil(batch_size * ratio))
        self.online_batch_size = int(np.floor(batch_size * (1 - ratio)))
        self.ratio = ratio
        self.ctx = ctx
        self.algo = algo
        self.task = task
        self.number_of_objectives = number_of_objectives
        self.device = device
        self.stream = stream
        self.log_dir = log_dir if self.ratio < 1 and self.stream else None
<<<<<<< HEAD
        self.train=train
=======
        # This SamplingIterator instance will be copied by torch DataLoaders for each worker, so we
        # don't want to initialize per-worker things just yet, such as the log the worker writes
        # to. This must be done in __iter__, which is called by the DataLoader once this instance
        # has been copied into a new python process.
        self.log = SQLiteLog()
>>>>>>> 0a9f623f

    def _idx_iterator(self):
        RDLogger.DisableLog('rdApp.*')
        if self.stream:
            # If we're streaming data, just sample `offline_batch_size` indices
            while True:
                yield self.rng.integers(0, len(self.data), self.offline_batch_size)
        else:
            # Otherwise, figure out which indices correspond to this worker
            worker_info = torch.utils.data.get_worker_info()
            n = len(self.data)
<<<<<<< HEAD
            
=======
            if n == 0:
                yield np.arange(0, 0)
                return
>>>>>>> 0a9f623f
            if worker_info is None:
                start, end, wid = 0, n, -1
            else:
                nw = worker_info.num_workers
                wid = worker_info.id
                start, end = int(np.floor(n / nw * wid)), int(np.ceil(n / nw * (wid + 1)))
            bs = self.offline_batch_size if self.train else self.online_batch_size
            if end - start < bs:
                yield np.arange(start, end)
                return
            for i in range(start, end - bs, bs):
                yield np.arange(i, i + bs)
            if i + bs < end:
                yield np.arange(i + bs, end)

    def __len__(self):
        if self.stream:
            return int(1e6)
        return len(self.data)
    
    # Aim is to have a seperate valid batch where we generate 128 samples per preference
    def __iter__(self):
        worker_info = torch.utils.data.get_worker_info()
        self._wid = (worker_info.id if worker_info is not None else 0)
<<<<<<< HEAD
=======
        # Now that we know we are in a worker instance, we can initialize per-worker things
>>>>>>> 0a9f623f
        self.rng = self.algo.rng = self.task.rng = np.random.default_rng(142857 + self._wid)
        self.ctx.device = self.device
        if self.log_dir is not None:
            os.makedirs(self.log_dir, exist_ok=True)
<<<<<<< HEAD
            self.generated_logfile = open(f'{self.log_dir}/generated_mols_{self._wid}.csv', 'a')
        for idcs in self._idx_iterator():
            num_offline = idcs.shape[0] if self.train else 0  # This is in [1, self.offline_batch_size]
            
=======
            self.log_path = f'{self.log_dir}/generated_mols_{self._wid}.db'
            self.log.connect(self.log_path)

        for idcs in self._idx_iterator():
            num_offline = idcs.shape[0]  # This is in [0, self.offline_batch_size]
>>>>>>> 0a9f623f
            # Sample conditional info such as temperature, trade-off weights, etc.
            
            cond_info = self.task.sample_conditional_information(num_offline + self.online_batch_size, train=self.train)
            is_valid = torch.ones(cond_info['beta'].shape[0]).bool()

            # Sample some dataset data
<<<<<<< HEAD
            if self.train:
                mols, flat_rewards = map(list, zip(*[self.data[i] for i in idcs]))
                flat_rewards = list(np.vstack(self.task.flat_reward_transform(flat_rewards)))
                graphs = [self.ctx.mol_to_graph(m) for m in mols]
                trajs = self.algo.create_training_data_from_graphs(graphs)
            else:
                flat_rewards = list()
                trajs = list()
                num_offline = 0
            
=======
            mols, flat_rewards = map(list, zip(*[self.data[i] for i in idcs])) if len(idcs) else ([], [])
            flat_rewards = list(self.task.flat_reward_transform(torch.tensor(flat_rewards)))
            graphs = [self.ctx.mol_to_graph(m) for m in mols]
            trajs = self.algo.create_training_data_from_graphs(graphs)
>>>>>>> 0a9f623f
            # Sample some on-policy data
            if self.online_batch_size > 0 or not self.train:
                with torch.no_grad():
                    trajs += self.algo.create_training_data_from_own_samples(self.model, self.online_batch_size,
                                                                             cond_info['encoding'][num_offline:])
                if self.algo.bootstrap_own_reward:
                    # The model can be trained to predict its own reward,
                    # i.e. predict the output of cond_info_to_reward
                    pred_reward = [i['reward_pred'].cpu().item() for i in trajs[num_offline:]]
                    flat_rewards += pred_reward
                else:
                    # Otherwise, query the task for flat rewards
                    valid_idcs = torch.tensor([
                        i + num_offline for i in range(self.online_batch_size) if trajs[i + num_offline]['is_valid']
                    ]).long()
                    pred_reward = np.zeros((self.online_batch_size, self.number_of_objectives))
                    # fetch the valid trajectories endpoints
                    mols = [self.ctx.graph_to_mol(trajs[i]['traj'][-1][0]) for i in valid_idcs]
                    # ask the task to compute their reward
                    preds, m_is_valid = self.task.compute_flat_rewards(mols)
                    # The task may decide some of the mols are invalid, we have to again filter those
                    valid_idcs = valid_idcs[m_is_valid]
                    if preds.shape[0] > 0:
                        for i in range(self.number_of_objectives):
                            pred_reward[valid_idcs - num_offline, i] = preds[range(preds.shape[0]), i]
                    is_valid[num_offline:] = False
                    is_valid[valid_idcs] = True
                    flat_rewards += list(pred_reward)
                    # Override the is_valid key in case the task made some mols invalid
                    for i in range(self.online_batch_size):
                        trajs[num_offline + i]['is_valid'] = is_valid[num_offline + i].item()
            # Compute scalar rewards from conditional information & flat rewards
            rewards = self.task.cond_info_to_reward(cond_info, flat_rewards)
            rewards[torch.logical_not(is_valid)] = np.exp(self.algo.illegal_action_logreward)
            # Construct batch
            batch = self.algo.construct_batch(trajs, cond_info['encoding'], rewards, np.vstack(flat_rewards), mols)
            batch.num_offline = num_offline
            batch.num_online = self.online_batch_size
            # TODO: There is a smarter way to do this
            # batch.pin_memory()
            if self.online_batch_size > 0 and self.log_dir is not None:
                self.log_generated(trajs[num_offline:], rewards[num_offline:], flat_rewards[num_offline:],
                                   {k: v[num_offline:] for k, v in cond_info.items()})
            yield batch

    def log_generated(self, trajs, rewards, flat_rewards, cond_info):
        mols = [
            Chem.MolToSmiles(self.ctx.graph_to_mol(trajs[i]['traj'][-1][0])) if trajs[i]['is_valid'] else ''
            for i in range(len(trajs))
        ]

<<<<<<< HEAD
        def un_tensor(v):
            if isinstance(v, torch.Tensor):
                return v.data.numpy().tolist()
        flat_rewards = np.asarray(flat_rewards)
        flat_rewards = un_tensor(torch.as_tensor(flat_rewards))
        for i in range(len(trajs)):
            serializable_ci = {k: un_tensor(v[i]) for k, v in cond_info.items() if k != 'encoding'}
            self.generated_logfile.write(
                f'{mols[i]},{rewards[i]},{json.dumps(flat_rewards[i])},{json.dumps(serializable_ci)}\n')
        self.generated_logfile.flush()
        
    # def generate_valid_batch(self, cond_info):
        
=======
        flat_rewards = torch.as_tensor(flat_rewards).reshape((len(flat_rewards), -1)).data.numpy().tolist()
        rewards = torch.as_tensor(rewards).data.numpy().tolist()

        data = ([
            [mols[i], rewards[i]] + flat_rewards[i] +
            [cond_info[k][i].item() for k in sorted(cond_info.keys()) if k != 'encoding'] for i in range(len(trajs))
        ])

        data_labels = (['smi', 'r'] + [f'fr_{i}' for i in range(len(flat_rewards[0]))] +
                       [f'ci_{i}' for i in sorted(cond_info.keys()) if i != 'encoding'])

        self.log.insert_many(data, data_labels)


class SQLiteLog:
    def __init__(self):
        """Creates a log instance, but does not connect it to any db."""
        self.is_connected = False
        self.db = None

    def connect(self, db_path: str):
        """Connects to db_path

        Parameters
        ----------
        db_path: str
            The sqlite3 database path. If it does not exist, it will be created.
        """
        self.db = sqlite3.connect(db_path)
        cur = self.db.cursor()
        self._has_results_table = len(
            cur.execute("SELECT name FROM sqlite_master WHERE type='table' AND name='results'").fetchall())
        cur.close()

    def _make_results_table(self, types, names):
        type_map = {str: 'text', float: 'real', int: 'real'}
        col_str = ', '.join(f'{name} {type_map[t]}' for t, name in zip(types, names))
        cur = self.db.cursor()
        cur.execute(f'create table results ({col_str})')
        self._has_results_table = True
        cur.close()

    def insert_many(self, rows, column_names):
        if not self._has_results_table:
            self._make_results_table([type(i) for i in rows[0]], column_names)
        cur = self.db.cursor()
        cur.executemany(f'insert into results values ({",".join("?"*len(rows[0]))})', rows)  # nosec
        cur.close()
        self.db.commit()
>>>>>>> 0a9f623f
<|MERGE_RESOLUTION|>--- conflicted
+++ resolved
@@ -1,9 +1,5 @@
 import os
-<<<<<<< HEAD
-import json
-=======
 import sqlite3
->>>>>>> 0a9f623f
 
 import numpy as np
 from rdkit import Chem
@@ -23,26 +19,8 @@
     is CPU-bound.
 
     """
-<<<<<<< HEAD
-    def __init__(
-            self,
-            dataset: Dataset,
-            model: nn.Module,
-            batch_size: int,
-            ctx,
-            algo,
-            task,
-            number_of_objectives,
-            device,
-            ratio=0.0,
-            stream=True,
-            log_dir: str = None,
-            train: bool = True
-    ):
-=======
     def __init__(self, dataset: Dataset, model: nn.Module, batch_size: int, ctx, algo, task, device, ratio=0.5,
                  stream=True, log_dir: str = None):
->>>>>>> 0a9f623f
         """Parameters
         ----------
         dataset: Dataset
@@ -74,19 +52,14 @@
         self.ctx = ctx
         self.algo = algo
         self.task = task
-        self.number_of_objectives = number_of_objectives
         self.device = device
         self.stream = stream
         self.log_dir = log_dir if self.ratio < 1 and self.stream else None
-<<<<<<< HEAD
-        self.train=train
-=======
         # This SamplingIterator instance will be copied by torch DataLoaders for each worker, so we
         # don't want to initialize per-worker things just yet, such as the log the worker writes
         # to. This must be done in __iter__, which is called by the DataLoader once this instance
         # has been copied into a new python process.
         self.log = SQLiteLog()
->>>>>>> 0a9f623f
 
     def _idx_iterator(self):
         RDLogger.DisableLog('rdApp.*')
@@ -98,20 +71,16 @@
             # Otherwise, figure out which indices correspond to this worker
             worker_info = torch.utils.data.get_worker_info()
             n = len(self.data)
-<<<<<<< HEAD
-            
-=======
             if n == 0:
                 yield np.arange(0, 0)
                 return
->>>>>>> 0a9f623f
             if worker_info is None:
                 start, end, wid = 0, n, -1
             else:
                 nw = worker_info.num_workers
                 wid = worker_info.id
                 start, end = int(np.floor(n / nw * wid)), int(np.ceil(n / nw * (wid + 1)))
-            bs = self.offline_batch_size if self.train else self.online_batch_size
+            bs = self.offline_batch_size
             if end - start < bs:
                 yield np.arange(start, end)
                 return
@@ -124,56 +93,32 @@
         if self.stream:
             return int(1e6)
         return len(self.data)
-    
-    # Aim is to have a seperate valid batch where we generate 128 samples per preference
+
     def __iter__(self):
         worker_info = torch.utils.data.get_worker_info()
         self._wid = (worker_info.id if worker_info is not None else 0)
-<<<<<<< HEAD
-=======
         # Now that we know we are in a worker instance, we can initialize per-worker things
->>>>>>> 0a9f623f
         self.rng = self.algo.rng = self.task.rng = np.random.default_rng(142857 + self._wid)
         self.ctx.device = self.device
         if self.log_dir is not None:
             os.makedirs(self.log_dir, exist_ok=True)
-<<<<<<< HEAD
-            self.generated_logfile = open(f'{self.log_dir}/generated_mols_{self._wid}.csv', 'a')
-        for idcs in self._idx_iterator():
-            num_offline = idcs.shape[0] if self.train else 0  # This is in [1, self.offline_batch_size]
-            
-=======
             self.log_path = f'{self.log_dir}/generated_mols_{self._wid}.db'
             self.log.connect(self.log_path)
 
         for idcs in self._idx_iterator():
             num_offline = idcs.shape[0]  # This is in [0, self.offline_batch_size]
->>>>>>> 0a9f623f
             # Sample conditional info such as temperature, trade-off weights, etc.
-            
-            cond_info = self.task.sample_conditional_information(num_offline + self.online_batch_size, train=self.train)
+
+            cond_info = self.task.sample_conditional_information(num_offline + self.online_batch_size)
             is_valid = torch.ones(cond_info['beta'].shape[0]).bool()
 
             # Sample some dataset data
-<<<<<<< HEAD
-            if self.train:
-                mols, flat_rewards = map(list, zip(*[self.data[i] for i in idcs]))
-                flat_rewards = list(np.vstack(self.task.flat_reward_transform(flat_rewards)))
-                graphs = [self.ctx.mol_to_graph(m) for m in mols]
-                trajs = self.algo.create_training_data_from_graphs(graphs)
-            else:
-                flat_rewards = list()
-                trajs = list()
-                num_offline = 0
-            
-=======
             mols, flat_rewards = map(list, zip(*[self.data[i] for i in idcs])) if len(idcs) else ([], [])
             flat_rewards = list(self.task.flat_reward_transform(torch.tensor(flat_rewards)))
             graphs = [self.ctx.mol_to_graph(m) for m in mols]
             trajs = self.algo.create_training_data_from_graphs(graphs)
->>>>>>> 0a9f623f
             # Sample some on-policy data
-            if self.online_batch_size > 0 or not self.train:
+            if self.online_batch_size > 0:
                 with torch.no_grad():
                     trajs += self.algo.create_training_data_from_own_samples(self.model, self.online_batch_size,
                                                                              cond_info['encoding'][num_offline:])
@@ -187,16 +132,17 @@
                     valid_idcs = torch.tensor([
                         i + num_offline for i in range(self.online_batch_size) if trajs[i + num_offline]['is_valid']
                     ]).long()
-                    pred_reward = np.zeros((self.online_batch_size, self.number_of_objectives))
                     # fetch the valid trajectories endpoints
                     mols = [self.ctx.graph_to_mol(trajs[i]['traj'][-1][0]) for i in valid_idcs]
                     # ask the task to compute their reward
                     preds, m_is_valid = self.task.compute_flat_rewards(mols)
                     # The task may decide some of the mols are invalid, we have to again filter those
                     valid_idcs = valid_idcs[m_is_valid]
-                    if preds.shape[0] > 0:
-                        for i in range(self.number_of_objectives):
-                            pred_reward[valid_idcs - num_offline, i] = preds[range(preds.shape[0]), i]
+                    pred_reward = np.zeros((self.online_batch_size, preds.shape[1]))
+                    pred_reward[valid_idcs - num_offline] = preds
+                    # if preds.shape[0] > 0:
+                    #     for i in range(self.number_of_objectives):
+                    #         pred_reward[valid_idcs - num_offline, i] = preds[range(preds.shape[0]), i]
                     is_valid[num_offline:] = False
                     is_valid[valid_idcs] = True
                     flat_rewards += list(pred_reward)
@@ -223,21 +169,6 @@
             for i in range(len(trajs))
         ]
 
-<<<<<<< HEAD
-        def un_tensor(v):
-            if isinstance(v, torch.Tensor):
-                return v.data.numpy().tolist()
-        flat_rewards = np.asarray(flat_rewards)
-        flat_rewards = un_tensor(torch.as_tensor(flat_rewards))
-        for i in range(len(trajs)):
-            serializable_ci = {k: un_tensor(v[i]) for k, v in cond_info.items() if k != 'encoding'}
-            self.generated_logfile.write(
-                f'{mols[i]},{rewards[i]},{json.dumps(flat_rewards[i])},{json.dumps(serializable_ci)}\n')
-        self.generated_logfile.flush()
-        
-    # def generate_valid_batch(self, cond_info):
-        
-=======
         flat_rewards = torch.as_tensor(flat_rewards).reshape((len(flat_rewards), -1)).data.numpy().tolist()
         rewards = torch.as_tensor(rewards).data.numpy().tolist()
 
@@ -286,5 +217,4 @@
         cur = self.db.cursor()
         cur.executemany(f'insert into results values ({",".join("?"*len(rows[0]))})', rows)  # nosec
         cur.close()
-        self.db.commit()
->>>>>>> 0a9f623f
+        self.db.commit()