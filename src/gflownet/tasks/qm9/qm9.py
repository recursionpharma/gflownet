import copy
import os
from typing import Callable, Dict, List, Tuple, Union

import numpy as np
import scipy.stats as stats
import torch
import torch.nn as nn
import torch_geometric.data as gd
from rdkit import RDLogger
from rdkit.Chem.rdchem import Mol as RDMol
from ruamel.yaml import YAML
from torch import Tensor
from torch.utils.data import Dataset

import gflownet.models.mxmnet as mxmnet
from gflownet.algo.trajectory_balance import TrajectoryBalance
from gflownet.config import Config
from gflownet.data.qm9 import QM9Dataset
from gflownet.envs.graph_building_env import GraphBuildingEnv
from gflownet.envs.mol_building_env import MolBuildingEnvContext
from gflownet.models.graph_transformer import GraphTransformerGFN
from gflownet.trainer import FlatRewards, GFNTask, GFNTrainer, RewardScalar
from gflownet.utils.transforms import thermometer


class QM9GapTask(GFNTask):
    """This class captures conditional information generation and reward transforms"""

    def __init__(
        self,
        dataset: Dataset,
        temperature_distribution: str,
        temperature_parameters: List[float],
        num_thermometer_dim: int,
        rng: np.random.Generator = None,
        wrap_model: Callable[[nn.Module], nn.Module] = None,
    ):
        self._wrap_model = wrap_model
        self.rng = rng
        self.models = self.load_task_models()
        self.dataset = dataset
        self.temperature_sample_dist = temperature_distribution
        self.temperature_dist_params = temperature_parameters
        self.num_thermometer_dim = num_thermometer_dim
        # TODO: fix interface
        self._min, self._max, self._percentile_95 = self.dataset.get_stats(percentile=0.05)  # type: ignore
        self._width = self._max - self._min
        self._rtrans = "unit+95p"  # TODO: hyperparameter

    def flat_reward_transform(self, y: Union[float, Tensor]) -> FlatRewards:
        """Transforms a target quantity y (e.g. the LUMO energy in QM9) to a positive reward scalar"""
        if self._rtrans == "exp":
            flat_r = np.exp(-(y - self._min) / self._width)
        elif self._rtrans == "unit":
            flat_r = 1 - (y - self._min) / self._width
        elif self._rtrans == "unit+95p":
            # Add constant such that 5% of rewards are > 1
            flat_r = 1 - (y - self._percentile_95) / self._width
        else:
            raise ValueError(self._rtrans)
        return FlatRewards(flat_r)

    def inverse_flat_reward_transform(self, rp):
        if self._rtrans == "exp":
            return -np.log(rp) * self._width + self._min
        elif self._rtrans == "unit":
            return (1 - rp) * self._width + self._min
        elif self._rtrans == "unit+95p":
            return (1 - rp + (1 - self._percentile_95)) * self._width + self._min

    def load_task_models(self):
        gap_model = mxmnet.MXMNet(mxmnet.Config(128, 6, 5.0))
        # TODO: this path should be part of the config?
        state_dict = torch.load("/data/chem/qm9/mxmnet_gap_model.pt")
        gap_model.load_state_dict(state_dict)
        gap_model.cuda()
        gap_model, self.device = self._wrap_model(gap_model, send_to_device=True)
        return {"mxmnet_gap": gap_model}

    def sample_conditional_information(self, n: int) -> Dict[str, Tensor]:
        beta = None
        if self.temperature_sample_dist == "constant":
            assert type(self.temperature_dist_params) in [float, int]
            beta = np.array(self.temperature_dist_params).repeat(n).astype(np.float32)
            beta_enc = torch.zeros((n, self.num_thermometer_dim))
        else:
            if self.temperature_sample_dist == "gamma":
                loc, scale = self.temperature_dist_params
                beta = self.rng.gamma(loc, scale, n).astype(np.float32)
                upper_bound = stats.gamma.ppf(0.95, loc, scale=scale)
            elif self.temperature_sample_dist == "uniform":
                a, b = float(self.temperature_dist_params[0]), float(self.temperature_dist_params[1])
                beta = self.rng.uniform(a, b, n).astype(np.float32)
                upper_bound = self.temperature_dist_params[1]
            elif self.temperature_sample_dist == "loguniform":
                low, high = np.log(self.temperature_dist_params)
                beta = np.exp(self.rng.uniform(low, high, n).astype(np.float32))
                upper_bound = self.temperature_dist_params[1]
            elif self.temperature_sample_dist == "beta":
                a, b = float(self.temperature_dist_params[0]), float(self.temperature_dist_params[1])
                beta = self.rng.beta(a, b, n).astype(np.float32)
                upper_bound = 1
            beta_enc = thermometer(torch.tensor(beta), self.num_thermometer_dim, 0, upper_bound)

        assert len(beta.shape) == 1, f"beta should be a 1D array, got {beta.shape}"
        return {"beta": torch.tensor(beta), "encoding": beta_enc}

    def cond_info_to_logreward(self, cond_info: Dict[str, Tensor], flat_reward: FlatRewards) -> RewardScalar:
        if isinstance(flat_reward, list):
            flat_reward = torch.tensor(flat_reward)
        scalar_logreward = flat_reward.squeeze().clamp(min=1e-30).log()
        assert len(scalar_logreward.shape) == len(
            cond_info["beta"].shape
        ), f"dangerous shape mismatch: {scalar_logreward.shape} vs {cond_info['beta'].shape}"
        return RewardScalar(scalar_logreward * cond_info["beta"])

    def compute_flat_rewards(self, mols: List[RDMol]) -> Tuple[FlatRewards, Tensor]:
        graphs = [mxmnet.mol2graph(i) for i in mols]  # type: ignore[attr-defined]
        is_valid = torch.tensor([i is not None for i in graphs]).bool()
        if not is_valid.any():
            return FlatRewards(torch.zeros((0, 1))), is_valid
        batch = gd.Batch.from_data_list([i for i in graphs if i is not None])
        batch.to(self.device)
        preds = self.models["mxmnet_gap"](batch).reshape((-1,)).data.cpu() / mxmnet.HAR2EV  # type: ignore[attr-defined]
        preds[preds.isnan()] = 1
        preds = self.flat_reward_transform(preds).clip(1e-4, 2).reshape((-1, 1))
        return FlatRewards(preds), is_valid


class QM9GapTrainer(GFNTrainer):
    def set_default_hps(self, cfg: Config):
        cfg.num_workers = 8
        cfg.num_training_steps = 100000
        cfg.opt.learning_rate = 1e-4
        cfg.opt.weight_decay = 1e-8
        cfg.opt.momentum = 0.9
        cfg.opt.adam_eps = 1e-8
        cfg.opt.lr_decay = 20000
        cfg.opt.clip_grad_type = "norm"
        cfg.opt.clip_grad_param = 10
        cfg.algo.global_batch_size = 64
        cfg.algo.train_random_action_prob = 0.001
        cfg.algo.illegal_action_logreward = -75
        cfg.algo.sampling_tau = 0.0
        cfg.model.num_emb = 128
        cfg.model.num_layers = 4
        cfg.task.qm9.temperature_sample_dist = "uniform"
        cfg.task.qm9.temperature_dist_params = [0.5, 32.0]
        cfg.task.qm9.num_thermometer_dim = 32

    def setup(self):
        RDLogger.DisableLog("rdApp.*")
        self.rng = np.random.default_rng(142857)
        self.env = GraphBuildingEnv()
        self.ctx = MolBuildingEnvContext(["H", "C", "N", "F", "O"], num_cond_dim=32)
        self.training_data = QM9Dataset(self.cfg.task.qm9.h5_path, train=True, target="gap")
        self.test_data = QM9Dataset(self.cfg.task.qm9.h5_path, train=False, target="gap")

        model = GraphTransformerGFN(self.ctx, self.cfg)
        self.model = model
        # Separate Z parameters from non-Z to allow for LR decay on the former
        Z_params = list(model.logZ.parameters())
        non_Z_params = [i for i in self.model.parameters() if all(id(i) != id(j) for j in Z_params)]
        self.opt = torch.optim.Adam(
            non_Z_params,
            self.cfg.opt.learning_rate,
            (self.cfg.opt.momentum, 0.999),
            weight_decay=self.cfg.opt.weight_decay,
            eps=self.cfg.opt.adam_eps,
        )
        self.opt_Z = torch.optim.Adam(Z_params, self.cfg.opt.learning_rate, (0.9, 0.999))
        self.lr_sched = torch.optim.lr_scheduler.LambdaLR(self.opt, lambda steps: 2 ** (-steps / self.cfg.opt.lr_decay))
        self.lr_sched_Z = torch.optim.lr_scheduler.LambdaLR(
            self.opt_Z, lambda steps: 2 ** (-steps / self.cfg.opt.lr_decay)
        )

        self.sampling_tau = self.cfg.algo.sampling_tau
        if self.sampling_tau > 0:
            self.sampling_model = copy.deepcopy(model)
        else:
            self.sampling_model = self.model
        self.algo = TrajectoryBalance(self.env, self.ctx, self.rng, self.cfg)

        self.task = QM9GapTask(
            dataset=self.training_data,
            temperature_distribution=self.cfg.task.qm9.temperature_sample_dist,
            temperature_parameters=self.cfg.task.qm9.temperature_dist_params,
            num_thermometer_dim=self.cfg.task.qm9.num_thermometer_dim,
            wrap_model=self._wrap_for_mp,
        )
        self.mb_size = self.cfg.algo.global_batch_size
        self.clip_grad_param = self.cfg.opt.clip_grad_param
        self.clip_grad_callback = {
<<<<<<< HEAD
            "value": (lambda params: torch.nn.utils.clip_grad_value_(params, self.clip_grad_param)),
            "norm": (lambda params: torch.nn.utils.clip_grad_norm_(params, self.clip_grad_param)),
            "none": (lambda x: None),
=======
            "value": lambda params: torch.nn.utils.clip_grad_value_(params, self.clip_grad_param),
            "norm": lambda params: torch.nn.utils.clip_grad_norm_(params, self.clip_grad_param),
            "none": lambda x: None,
>>>>>>> ffabcfdf
        }[self.cfg.opt.clip_grad_type]

    def step(self, loss: Tensor):
        loss.backward()
        for i in self.model.parameters():
            self.clip_grad_callback(i)
        self.opt.step()
        self.opt.zero_grad()
        self.opt_Z.step()
        self.opt_Z.zero_grad()
        self.lr_sched.step()
        self.lr_sched_Z.step()
        if self.sampling_tau > 0:
            for a, b in zip(self.model.parameters(), self.sampling_model.parameters()):
                b.data.mul_(self.sampling_tau).add_(a.data * (1 - self.sampling_tau))


def main():
    """Example of how this model can be run outside of Determined"""
    yaml = YAML(typ="safe", pure=True)
    config_file = os.path.join(os.path.dirname(os.path.abspath(__file__)), "qm9.yaml")
    with open(config_file, "r") as f:
        hps = yaml.load(f)
    trial = QM9GapTrainer(hps, torch.device("cpu"))
    trial.run()


if __name__ == "__main__":
    main()<|MERGE_RESOLUTION|>--- conflicted
+++ resolved
@@ -192,15 +192,9 @@
         self.mb_size = self.cfg.algo.global_batch_size
         self.clip_grad_param = self.cfg.opt.clip_grad_param
         self.clip_grad_callback = {
-<<<<<<< HEAD
-            "value": (lambda params: torch.nn.utils.clip_grad_value_(params, self.clip_grad_param)),
-            "norm": (lambda params: torch.nn.utils.clip_grad_norm_(params, self.clip_grad_param)),
-            "none": (lambda x: None),
-=======
             "value": lambda params: torch.nn.utils.clip_grad_value_(params, self.clip_grad_param),
             "norm": lambda params: torch.nn.utils.clip_grad_norm_(params, self.clip_grad_param),
             "none": lambda x: None,
->>>>>>> ffabcfdf
         }[self.cfg.opt.clip_grad_type]
 
     def step(self, loss: Tensor):
