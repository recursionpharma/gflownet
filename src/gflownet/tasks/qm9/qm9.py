import time
import ast
import copy
<<<<<<< HEAD
from itertools import product
from typing import Any, Callable, Dict, List, Tuple, Union, NewType
=======
import os
from typing import Any, Callable, Dict, List, Tuple, Union
>>>>>>> 0a9f623f

import numpy as np
from rdkit import RDLogger
from rdkit.Chem.rdchem import Mol as RDMol
<<<<<<< HEAD
from rdkit.Chem import Descriptors
=======
from ruamel.yaml import YAML
>>>>>>> 0a9f623f
import torch
from torch import Tensor
import torch.nn as nn
from torch.utils.data import Dataset
import torch_geometric.data as gd
from torch.distributions.dirichlet import Dirichlet
from gflownet.algo.trajectory_balance import TrajectoryBalance
from gflownet.data.qm9 import QM9Dataset, QM9DatasetDummy
from gflownet.envs.graph_building_env import GraphBuildingEnv
from gflownet.envs.mol_building_env import MolBuildingEnvContext
<<<<<<< HEAD
from gflownet.utils.metrics import get_hypervolume, pareto_frontier, uniform_reference_points, r2_indicator_set, HSR_Calculator, Normalizer, compute_diverse_top_k, get_topk

from gflownet.models import mxmnet
=======
>>>>>>> 0a9f623f
from gflownet.models.graph_transformer import GraphTransformerGFN
import gflownet.models.mxmnet as mxmnet
from gflownet.train import FlatRewards
from gflownet.train import GFNTask
from gflownet.train import GFNTrainer
from gflownet.train import RewardScalar


def thermometer(v: Tensor, n_bins=50, vmin=0, vmax=1) -> Tensor:
    bins = torch.linspace(vmin, vmax, n_bins)
    gap = bins[1] - bins[0]
    return (v[..., None] - bins.reshape((1,) * v.ndim + (-1,))).clamp(0, gap.item()) / gap

class RewardInfo:
    def __init__(self, _min: float, _max: float, _median:float,  _percentile_95: float, _std: float):
        self._min = _min
        self._max = _max
        self._percentile_95 = _percentile_95
        self._median = _median
        self._std = _std
        self._width = self._max - self._min

def gap_reward(_input, _info):
    return 1 - (_input - _info._percentile_95) / _info._width

def logP_reward(_input, _info):
    return np.exp(-(_input - 2.5) ** 2 / (0.3 *_info._width))

def molecular_weight_reward(_input, _info):
    return np.exp(-(_input - 105) ** 2 / (1.2* _info._width))

def qed_reward(_input, _info):
    return _input

class QM9GapTask(GFNTask):
    """This class captures conditional information generation and reward transforms"""
    def __init__(
            self,
            dataset: Dataset,
            temperature_distribution: str,
            uniform_temperature_parameters: Tuple[float],
            gamma_temperature_parameters: Tuple[float],
            beta_temperature_parameters: Tuple[float],
            temperature_max_min: Tuple[int],
            const_temp: int,
            number_of_objectives: int,
            reward_transform: str,
            targets: list,
            number_test_samples: int, 
            wrap_model: Callable[[nn.Module], nn.Module] = None
    ):
        self._wrap_model = wrap_model
        self.models = self.load_task_models()
        self.dataset = dataset
        self.temperature_sample_dist = temperature_distribution
        if temperature_distribution == "uniform":
            self.temperature_dist_params = uniform_temperature_parameters
        elif temperature_distribution == "gamma":
            self.temperature_dist_params = gamma_temperature_parameters
        elif temperature_distribution == "beta":
            self.temperature_dist_params = beta_temperature_parameters
        else:
            self.temperature_dist_params = None
        self.temperature_max_min = list(map(tuple, temperature_max_min))
        self.const_temp = const_temp
        self.number_of_objectives = number_of_objectives
        self._rtrans = reward_transform
        self.reward_stat_info = []
        self.targets = targets
        self.number_test_samples = number_test_samples
        number_of_test_bins = {
            "1": 120,
            "2": 120,
            "3": 15,
            "4": 8,
        }
        self.test_preferences = self.get_fixed_preferences(number_of_samples=number_of_test_bins[str(number_of_objectives)])
        for i in range(number_of_objectives):
            _min, _max, _median, _percentile_95, _std = self.dataset.get_stats(percentile=0.05, target=targets[i])
            self.reward_stat_info.append(RewardInfo(_min=_min, _max=_max, _median=_median, _percentile_95=_percentile_95, _std=_std))

    def flat_reward_transform(self, y: Union[list, np.ndarray, float, Tensor]) -> FlatRewards:
        """Transforms a target quantity y (e.g. the LUMO energy in QM9) to a positive reward scalar"""
<<<<<<< HEAD
        # This assumes that y is a list. Check if that is indeed a case. If yes, turn that into an array
        if isinstance(y, list):
            y = np.vstack(y)
        rewards = []
        for i in range(self.number_of_objectives):
            rew = self._transform(y[:, i], self.reward_stat_info[i], self.targets[i])
            rewards.append(rew.T)
        rewards = np.vstack(rewards).T
        return rewards

    def _transform(self, y: Union[float, Tensor], reward_stat_info, target: str):
        if target == 'gap':
            return gap_reward(y, reward_stat_info)
        elif target == 'logP':
            return logP_reward(y, reward_stat_info)
        elif target == 'molecular_weight':
            return molecular_weight_reward(y, reward_stat_info)
        elif target == 'QED':
            return qed_reward(y, reward_stat_info)
        raise ValueError(self._rtrans)
=======
        if self._rtrans == 'exp':
            flat_r = np.exp(-(y - self._min) / self._width)
        elif self._rtrans == 'unit':
            flat_r = 1 - (y - self._min) / self._width
        elif self._rtrans == 'unit+95p':
            # Add constant such that 5% of rewards are > 1
            flat_r = 1 - (y - self._percentile_95) / self._width
        else:
            raise ValueError(self._rtrans)
        return FlatRewards(flat_r)
>>>>>>> 0a9f623f

    def inverse_flat_reward_transform(self, rp):
        if self._rtrans == 'exp':
            return -np.log(rp) * self._width + self._min
        elif self._rtrans == 'unit':
            return (1 - rp) * self._width + self._min
        elif self._rtrans == 'unit+95p':
            return (1 - rp + (1 - self._percentile_95)) * self._width + self._min

    def load_task_models(self):
        gap_model = mxmnet.MXMNet(mxmnet.Config(128, 6, 5.0))
        # TODO: this path should be part of the config?
        state_dict = torch.load('/data/chem/qm9/mxmnet_gap_model.pt')
        gap_model.load_state_dict(state_dict)
        gap_model.cuda()
        gap_model, self.device = self._wrap_model(gap_model)
        return {'mxmnet_gap': gap_model}

    def sample_conditional_information(self, n, train=True):
        # Beta Info
        beta = None
        # TODO Sharath: Inlcude Annealing
        if self.temperature_sample_dist == 'gamma':
            beta = self.rng.gamma(*self.temperature_dist_params, n).astype(np.float32)
        elif self.temperature_sample_dist == 'uniform':
            beta = self.rng.uniform(*self.temperature_dist_params, n).astype(np.float32)
        elif self.temperature_sample_dist == 'beta':
            beta = self.rng.beta(*self.temperature_dist_params, n).astype(np.float32)
        elif self.temperature_sample_dist == 'const':
            beta = np.ones(n).astype(np.float32)
            beta = beta * self.const_temp
        # Get the preferences
        if train:
            m = Dirichlet(torch.FloatTensor([1.5] * self.number_of_objectives))
            preferences = m.sample([n])
        else:
            preferences = self.test_preferences
        # Thermometer encode the beta
        beta_enc = thermometer(torch.tensor(beta), 32, 0, 32)
        encoding = torch.cat([preferences, beta_enc], dim=-1)
        
        return {
            'beta': torch.tensor(beta).unsqueeze(1),
            'encoding': encoding,
            'preferences': preferences,
        }

    def cond_info_to_reward(self, cond_info: Dict[str, Tensor], flat_reward: FlatRewards) -> RewardScalar:
        if isinstance(flat_reward, list):
<<<<<<< HEAD
            flat_reward = np.vstack(flat_reward)
            flat_reward = torch.bmm(
                torch.FloatTensor(flat_reward).unsqueeze(1), cond_info["preferences"].unsqueeze(1).permute(0, 2, 1)
            ).squeeze(1)
        else:
            flat_reward = flat_reward.dot(cond_info["preferences"])
        return flat_reward**cond_info['beta']
=======
            flat_reward = torch.tensor(flat_reward)
        return RewardScalar(flat_reward**cond_info['beta'])
>>>>>>> 0a9f623f

    def compute_flat_rewards(self, mols: List[RDMol]) -> Tuple[RewardScalar, Tensor]:
        graphs = [mxmnet.mol2graph(i) for i in mols]  # type: ignore[attr-defined]
        is_valid = torch.tensor([i is not None for i in graphs]).bool()
        if not is_valid.any():
            return RewardScalar(torch.zeros((0,))), is_valid
        properties = {}
        if 'gap' in self.targets:
            batch = gd.Batch.from_data_list([i for i in graphs if i is not None])
            batch.to(self.device)

            preds = self.models['mxmnet_gap'](batch).reshape((-1, 1)).data.cpu().numpy()[:, 0] / mxmnet.HAR2EV  # type: ignore[attr-defined]
            properties['gap'] = preds
        if 'logP' in self.targets:
            preds = []
            for idx, i in enumerate(mols):
                if graphs[idx] is not None:
                    try:
                        logP = Descriptors.MolLogP(i)
                    except:
                        logP = 0
                    preds.append(logP)
            properties['logP'] = preds
        if 'molecular_weight' in self.targets:
            preds = []
            for idx, i in enumerate(mols):
                if graphs[idx] is not None:
                    try:
                        molwt = Descriptors.MolWt(i)
                    except:
                        molwt = 0
                    preds.append(molwt)
            properties['molecular_weight'] = preds
        if 'QED' in self.targets:
            preds = []
            for idx, i in enumerate(mols):
                if graphs[idx] is not None:
                    try:
                        qed = Descriptors.qed(i)
                    except:
                        qed = 0
                    preds.append(qed)
            properties['QED'] = preds
            
        properties = np.array([properties[i] for i in self.targets], dtype=np.float32).T
        properties[np.isnan(properties)] = 1
        rs = self.flat_reward_transform(properties).clip(1e-4, 2) # TODO: Is this clipping valid for all the rewards?
        return FlatRewards(rs), is_valid

    def get_fixed_preferences(self, number_of_samples: int) -> Tensor:
        """
        Get the fixed set of preferences for the given number of objectives.
        Docstring from the original code:
        The preferences are chosen from a dirichlet distribution.
        Parameters
        ----------
        number_of_samples : int
             The number of objectives.
        Returns: Tensor of preferences of shape (number_of_samples, number_of_objectives)
        ----------
        """
        if self.number_of_objectives == 1:
            return torch.ones(number_of_samples, 1).float()
        spaces = [np.linspace(0.0, 1.0, number_of_samples) for _ in range(self.number_of_objectives)]
        test_preferences = torch.tensor([comb for comb in product(*spaces)
                         if np.allclose(sum(comb), 1.0)]).float()
        
        return test_preferences


class QM9GapTrainer(GFNTrainer):
    def default_hps(self) -> Dict[str, Any]:
        return {
            'bootstrap_own_reward': False,
            'learning_rate': 1e-4,
            'global_batch_size': 64,
            'num_emb': 128,
            'num_layers': 4,
            'tb_epsilon': None,
            'illegal_action_logreward': -50,
            'reward_loss_multiplier': 1,
            'temperature_sample_dist': 'uniform',
            'temperature_dist_params': '(.5, 32)',
            'weight_decay': 1e-8,
            'num_data_loader_workers': 8,
            'momentum': 0.9,
            'adam_eps': 1e-8,
            'lr_decay': 20000,
            'Z_lr_decay': 20000,
            'clip_grad_type': 'norm',
            'clip_grad_param': 10,
            'random_action_prob': .001,
            'sampling_tau': 0.,
        }

    def setup(self):
        hps = self.hps
        RDLogger.DisableLog('rdApp.*')
        self.rng = np.random.default_rng(142857)
        self.env = GraphBuildingEnv()
        cond_dim = 32 + self.hps["number_of_objectives"]
        self.ctx = MolBuildingEnvContext(['H', 'C', 'N', 'F', 'O'], num_cond_dim=cond_dim)
        if hps['is_specific_target']:
            specific_target = hps['specific_target']
        else:
            specific_target = hps['targets'][:hps['number_of_objectives']]

        self.training_data = QM9Dataset(hps['qm9_h5_path'], train=True, targets=specific_target)
        self.test_data = QM9DatasetDummy(120 * 64, train=False)
        hps['log_dir'] += '{}/obj_{}/seed_{}'.format(hps['temperature_sample_dist'], hps['number_of_objectives'], hps['seed'])
        model = GraphTransformerGFN(self.ctx, num_emb=hps['num_emb'], num_layers=hps['num_layers'])
        self.model = model
        # Separate Z parameters from non-Z to allow for LR decay on the former
        Z_params = list(model.logZ.parameters())
        non_Z_params = [i for i in self.model.parameters() if all(id(i) != id(j) for j in Z_params)]
        self.opt = torch.optim.Adam(non_Z_params, hps['learning_rate'], (hps['momentum'], 0.999),
                                    weight_decay=hps['weight_decay'], eps=hps['adam_eps'])
        self.opt_Z = torch.optim.Adam(Z_params, hps['learning_rate'], (0.9, 0.999))
        self.lr_sched = torch.optim.lr_scheduler.LambdaLR(self.opt, lambda steps: 2**(-steps / hps['lr_decay']))
        self.lr_sched_Z = torch.optim.lr_scheduler.LambdaLR(self.opt_Z, lambda steps: 2**(-steps / hps['Z_lr_decay']))

        self.sampling_tau = hps['sampling_tau']
        if self.sampling_tau > 0:
            self.sampling_model = copy.deepcopy(model)
        else:
            self.sampling_model = self.model
        eps = hps['tb_epsilon']
        hps['tb_epsilon'] = ast.literal_eval(eps) if isinstance(eps, str) else eps
        self.algo = TrajectoryBalance(self.env, self.ctx, self.rng, hps, max_nodes=9)
        self.task = QM9GapTask(
            dataset=self.training_data,
            temperature_distribution=hps['temperature_sample_dist'],
            uniform_temperature_parameters=ast.literal_eval(hps['uniform_temperature_dist_params']),
            gamma_temperature_parameters=ast.literal_eval(hps['gamma_temperature_dist_params']),
            beta_temperature_parameters=ast.literal_eval(hps['beta_temperature_dist_params']),
            temperature_max_min=hps['temperature_max_min'],
            const_temp=hps['const_temp'],
            number_of_objectives=hps['number_of_objectives'],
            reward_transform=hps['reward_transform'],
            targets=specific_target,
            number_test_samples=hps["number_test_samples"],
            wrap_model=self._wrap_model_mp
        )
        self.mb_size = hps['global_batch_size']
        self.clip_grad_param = hps['clip_grad_param']
        self.clip_grad_callback = {
            'value': (lambda params: torch.nn.utils.clip_grad_value_(params, self.clip_grad_param)),
            'norm': (lambda params: torch.nn.utils.clip_grad_norm_(params, self.clip_grad_param)),
            'none': (lambda x: None)
        }[hps['clip_grad_type']]

    def step(self, loss: Tensor):
        loss.backward()
        for i in self.model.parameters():
            self.clip_grad_callback(i)
        self.opt.step()
        self.opt.zero_grad()
        self.opt_Z.step()
        self.opt_Z.zero_grad()
        self.lr_sched.step()
        self.lr_sched_Z.step()
        if self.sampling_tau > 0:
            for a, b in zip(self.model.parameters(), self.sampling_model.parameters()):
                b.data.mul_(self.sampling_tau).add_(a.data * (1 - self.sampling_tau))
                
    
            
            
            


<<<<<<< HEAD
# Determined-specific code:
class QM9Trial(QM9GapTrainer, PyTorchTrial):
    def __init__(self, context: PyTorchTrialContext) -> None:
        QM9GapTrainer.__init__(self, context.get_hparams(), context.device)  # type: ignore
        self.mb_size = context.get_per_slot_batch_size()
        self.context = context
        self.model = context.wrap_model(self.model)
        if context.get_hparam('sampling_tau') > 0:
            self.sampling_model = context.wrap_model(self.sampling_model)

        self._opt = context.wrap_optimizer(self.opt)
        self._opt_Z = context.wrap_optimizer(self.opt_Z)
        context.wrap_lr_scheduler(self.lr_sched, LRScheduler.StepMode.STEP_EVERY_BATCH)
        context.wrap_lr_scheduler(self.lr_sched_Z, LRScheduler.StepMode.STEP_EVERY_BATCH)

        # See docs.determined.ai/latest/training-apis/api-pytorch-advanced.html#customizing-a-reproducible-dataset
        if isinstance(context, PyTorchTrialContext):
            context.experimental.disable_dataset_reproducibility_checks()

    def get_batch_length(self, batch):
        return batch.traj_lens.shape[0]

    def log(self, info, index, key):
        pass  # Override this method since Determined is doing the logging for us

    def step(self, loss):
        self.context.backward(loss)
        self.context.step_optimizer(self._opt, clip_grads=self.clip_grad_callback)
        self.context.step_optimizer(self._opt_Z, clip_grads=self.clip_grad_callback)
        # This isn't wrapped in self.context, would probably break the Trial API
        # TODO: fix, if we go to multi-gpu
        if self.sampling_tau > 0:
            for a, b in zip(self.model.parameters(), self.sampling_model.parameters()):
                b.data.mul_(self.sampling_tau).add_(a.data * (1 - self.sampling_tau))
                


def main():
    """Example of how this model can be run outside of Determined"""
    hps = {
        'qm9_h5_path': '/data/chem/qm9/qm9_new.h5',
        'log_dir': '/scratch/qm9_logs/',
        'num_training_steps': 100_000,
        'validate_every': 100,
        'number_of_objectives': 2,
        'targets': ["gap", "logP", "QED", "molecular_weight"],
        'temperature_sample_dist': 'gamma',
        'temperature_max_min': '(0, 32)',
        'reward_transform':  'unit+95p',
        'tb_epsilon': None,
        'weight_decay': 1e-8,
        'lr_decay': 100000,
        'Z_lr_decay': 100000,
        'temperature_dist_params': '(2, 2)',
        'bootstrap_own_reward': False,
        'clip_grad_type': 'norm',
        'clip_grad_param': 10,
        'global_batch_size': 64,
        'illegal_action_logreward': -50,
        'learning_rate': 1e-4,
        'momentum': 0.9,
        'num_data_loader_workers': 0,
        'num_emb': 128,
        'num_layers': 4,
        'const_temp': 8,
        'is_specific_target': False,
        'seed': 10,
        'uniform_temperature_dist_params': '(0.2, 32)',
        'gamma_temperature_dist_params': '(32, 2)',
        'beta_temperature_dist_params': '(2, 1)',
        'number_test_samples': 50,
        'k_value': 10,
        'hsri_epsilon': 0.4
    }
    trial = QM9GapTrainer(hps, torch.device('cuda'))
=======
def main():
    """Example of how this model can be run outside of Determined"""
    yaml = YAML(typ="safe", pure=True)
    config_file = os.path.join(os.path.dirname(os.path.abspath(__file__)), 'qm9.yaml')
    with open(config_file, 'r') as f:
        hps = yaml.load(f)
    trial = QM9GapTrainer(hps, torch.device('cpu'))
>>>>>>> 0a9f623f
    trial.run()


if __name__ == '__main__':
    main()<|MERGE_RESOLUTION|>--- conflicted
+++ resolved
@@ -1,38 +1,22 @@
-import time
 import ast
 import copy
-<<<<<<< HEAD
-from itertools import product
-from typing import Any, Callable, Dict, List, Tuple, Union, NewType
-=======
 import os
 from typing import Any, Callable, Dict, List, Tuple, Union
->>>>>>> 0a9f623f
 
 import numpy as np
 from rdkit import RDLogger
 from rdkit.Chem.rdchem import Mol as RDMol
-<<<<<<< HEAD
-from rdkit.Chem import Descriptors
-=======
 from ruamel.yaml import YAML
->>>>>>> 0a9f623f
 import torch
 from torch import Tensor
 import torch.nn as nn
 from torch.utils.data import Dataset
 import torch_geometric.data as gd
-from torch.distributions.dirichlet import Dirichlet
+
 from gflownet.algo.trajectory_balance import TrajectoryBalance
-from gflownet.data.qm9 import QM9Dataset, QM9DatasetDummy
+from gflownet.data.qm9 import QM9Dataset
 from gflownet.envs.graph_building_env import GraphBuildingEnv
 from gflownet.envs.mol_building_env import MolBuildingEnvContext
-<<<<<<< HEAD
-from gflownet.utils.metrics import get_hypervolume, pareto_frontier, uniform_reference_points, r2_indicator_set, HSR_Calculator, Normalizer, compute_diverse_top_k, get_topk
-
-from gflownet.models import mxmnet
-=======
->>>>>>> 0a9f623f
 from gflownet.models.graph_transformer import GraphTransformerGFN
 import gflownet.models.mxmnet as mxmnet
 from gflownet.train import FlatRewards
@@ -46,98 +30,23 @@
     gap = bins[1] - bins[0]
     return (v[..., None] - bins.reshape((1,) * v.ndim + (-1,))).clamp(0, gap.item()) / gap
 
-class RewardInfo:
-    def __init__(self, _min: float, _max: float, _median:float,  _percentile_95: float, _std: float):
-        self._min = _min
-        self._max = _max
-        self._percentile_95 = _percentile_95
-        self._median = _median
-        self._std = _std
-        self._width = self._max - self._min
-
-def gap_reward(_input, _info):
-    return 1 - (_input - _info._percentile_95) / _info._width
-
-def logP_reward(_input, _info):
-    return np.exp(-(_input - 2.5) ** 2 / (0.3 *_info._width))
-
-def molecular_weight_reward(_input, _info):
-    return np.exp(-(_input - 105) ** 2 / (1.2* _info._width))
-
-def qed_reward(_input, _info):
-    return _input
 
 class QM9GapTask(GFNTask):
     """This class captures conditional information generation and reward transforms"""
-    def __init__(
-            self,
-            dataset: Dataset,
-            temperature_distribution: str,
-            uniform_temperature_parameters: Tuple[float],
-            gamma_temperature_parameters: Tuple[float],
-            beta_temperature_parameters: Tuple[float],
-            temperature_max_min: Tuple[int],
-            const_temp: int,
-            number_of_objectives: int,
-            reward_transform: str,
-            targets: list,
-            number_test_samples: int, 
-            wrap_model: Callable[[nn.Module], nn.Module] = None
-    ):
+    def __init__(self, dataset: Dataset, temperature_distribution: str, temperature_parameters: Tuple[float],
+                 wrap_model: Callable[[nn.Module], nn.Module] = None):
         self._wrap_model = wrap_model
         self.models = self.load_task_models()
         self.dataset = dataset
         self.temperature_sample_dist = temperature_distribution
-        if temperature_distribution == "uniform":
-            self.temperature_dist_params = uniform_temperature_parameters
-        elif temperature_distribution == "gamma":
-            self.temperature_dist_params = gamma_temperature_parameters
-        elif temperature_distribution == "beta":
-            self.temperature_dist_params = beta_temperature_parameters
-        else:
-            self.temperature_dist_params = None
-        self.temperature_max_min = list(map(tuple, temperature_max_min))
-        self.const_temp = const_temp
-        self.number_of_objectives = number_of_objectives
-        self._rtrans = reward_transform
-        self.reward_stat_info = []
-        self.targets = targets
-        self.number_test_samples = number_test_samples
-        number_of_test_bins = {
-            "1": 120,
-            "2": 120,
-            "3": 15,
-            "4": 8,
-        }
-        self.test_preferences = self.get_fixed_preferences(number_of_samples=number_of_test_bins[str(number_of_objectives)])
-        for i in range(number_of_objectives):
-            _min, _max, _median, _percentile_95, _std = self.dataset.get_stats(percentile=0.05, target=targets[i])
-            self.reward_stat_info.append(RewardInfo(_min=_min, _max=_max, _median=_median, _percentile_95=_percentile_95, _std=_std))
+        self.temperature_dist_params = temperature_parameters
+        # TODO: fix interface
+        self._min, self._max, self._percentile_95 = self.dataset.get_stats(percentile=0.05)  # type: ignore
+        self._width = self._max - self._min
+        self._rtrans = 'unit+95p'  # TODO: hyperparameter
 
-    def flat_reward_transform(self, y: Union[list, np.ndarray, float, Tensor]) -> FlatRewards:
+    def flat_reward_transform(self, y: Union[float, Tensor]) -> FlatRewards:
         """Transforms a target quantity y (e.g. the LUMO energy in QM9) to a positive reward scalar"""
-<<<<<<< HEAD
-        # This assumes that y is a list. Check if that is indeed a case. If yes, turn that into an array
-        if isinstance(y, list):
-            y = np.vstack(y)
-        rewards = []
-        for i in range(self.number_of_objectives):
-            rew = self._transform(y[:, i], self.reward_stat_info[i], self.targets[i])
-            rewards.append(rew.T)
-        rewards = np.vstack(rewards).T
-        return rewards
-
-    def _transform(self, y: Union[float, Tensor], reward_stat_info, target: str):
-        if target == 'gap':
-            return gap_reward(y, reward_stat_info)
-        elif target == 'logP':
-            return logP_reward(y, reward_stat_info)
-        elif target == 'molecular_weight':
-            return molecular_weight_reward(y, reward_stat_info)
-        elif target == 'QED':
-            return qed_reward(y, reward_stat_info)
-        raise ValueError(self._rtrans)
-=======
         if self._rtrans == 'exp':
             flat_r = np.exp(-(y - self._min) / self._width)
         elif self._rtrans == 'unit':
@@ -148,7 +57,6 @@
         else:
             raise ValueError(self._rtrans)
         return FlatRewards(flat_r)
->>>>>>> 0a9f623f
 
     def inverse_flat_reward_transform(self, rp):
         if self._rtrans == 'exp':
@@ -167,117 +75,33 @@
         gap_model, self.device = self._wrap_model(gap_model)
         return {'mxmnet_gap': gap_model}
 
-    def sample_conditional_information(self, n, train=True):
-        # Beta Info
+    def sample_conditional_information(self, n):
         beta = None
-        # TODO Sharath: Inlcude Annealing
         if self.temperature_sample_dist == 'gamma':
             beta = self.rng.gamma(*self.temperature_dist_params, n).astype(np.float32)
         elif self.temperature_sample_dist == 'uniform':
             beta = self.rng.uniform(*self.temperature_dist_params, n).astype(np.float32)
         elif self.temperature_sample_dist == 'beta':
             beta = self.rng.beta(*self.temperature_dist_params, n).astype(np.float32)
-        elif self.temperature_sample_dist == 'const':
-            beta = np.ones(n).astype(np.float32)
-            beta = beta * self.const_temp
-        # Get the preferences
-        if train:
-            m = Dirichlet(torch.FloatTensor([1.5] * self.number_of_objectives))
-            preferences = m.sample([n])
-        else:
-            preferences = self.test_preferences
-        # Thermometer encode the beta
-        beta_enc = thermometer(torch.tensor(beta), 32, 0, 32)
-        encoding = torch.cat([preferences, beta_enc], dim=-1)
-        
-        return {
-            'beta': torch.tensor(beta).unsqueeze(1),
-            'encoding': encoding,
-            'preferences': preferences,
-        }
+        beta_enc = thermometer(torch.tensor(beta), 32, 0, 32)  # TODO: hyperparameters
+        return {'beta': torch.tensor(beta), 'encoding': beta_enc}
 
     def cond_info_to_reward(self, cond_info: Dict[str, Tensor], flat_reward: FlatRewards) -> RewardScalar:
         if isinstance(flat_reward, list):
-<<<<<<< HEAD
-            flat_reward = np.vstack(flat_reward)
-            flat_reward = torch.bmm(
-                torch.FloatTensor(flat_reward).unsqueeze(1), cond_info["preferences"].unsqueeze(1).permute(0, 2, 1)
-            ).squeeze(1)
-        else:
-            flat_reward = flat_reward.dot(cond_info["preferences"])
-        return flat_reward**cond_info['beta']
-=======
             flat_reward = torch.tensor(flat_reward)
         return RewardScalar(flat_reward**cond_info['beta'])
->>>>>>> 0a9f623f
 
     def compute_flat_rewards(self, mols: List[RDMol]) -> Tuple[RewardScalar, Tensor]:
         graphs = [mxmnet.mol2graph(i) for i in mols]  # type: ignore[attr-defined]
         is_valid = torch.tensor([i is not None for i in graphs]).bool()
         if not is_valid.any():
             return RewardScalar(torch.zeros((0,))), is_valid
-        properties = {}
-        if 'gap' in self.targets:
-            batch = gd.Batch.from_data_list([i for i in graphs if i is not None])
-            batch.to(self.device)
-
-            preds = self.models['mxmnet_gap'](batch).reshape((-1, 1)).data.cpu().numpy()[:, 0] / mxmnet.HAR2EV  # type: ignore[attr-defined]
-            properties['gap'] = preds
-        if 'logP' in self.targets:
-            preds = []
-            for idx, i in enumerate(mols):
-                if graphs[idx] is not None:
-                    try:
-                        logP = Descriptors.MolLogP(i)
-                    except:
-                        logP = 0
-                    preds.append(logP)
-            properties['logP'] = preds
-        if 'molecular_weight' in self.targets:
-            preds = []
-            for idx, i in enumerate(mols):
-                if graphs[idx] is not None:
-                    try:
-                        molwt = Descriptors.MolWt(i)
-                    except:
-                        molwt = 0
-                    preds.append(molwt)
-            properties['molecular_weight'] = preds
-        if 'QED' in self.targets:
-            preds = []
-            for idx, i in enumerate(mols):
-                if graphs[idx] is not None:
-                    try:
-                        qed = Descriptors.qed(i)
-                    except:
-                        qed = 0
-                    preds.append(qed)
-            properties['QED'] = preds
-            
-        properties = np.array([properties[i] for i in self.targets], dtype=np.float32).T
-        properties[np.isnan(properties)] = 1
-        rs = self.flat_reward_transform(properties).clip(1e-4, 2) # TODO: Is this clipping valid for all the rewards?
-        return FlatRewards(rs), is_valid
-
-    def get_fixed_preferences(self, number_of_samples: int) -> Tensor:
-        """
-        Get the fixed set of preferences for the given number of objectives.
-        Docstring from the original code:
-        The preferences are chosen from a dirichlet distribution.
-        Parameters
-        ----------
-        number_of_samples : int
-             The number of objectives.
-        Returns: Tensor of preferences of shape (number_of_samples, number_of_objectives)
-        ----------
-        """
-        if self.number_of_objectives == 1:
-            return torch.ones(number_of_samples, 1).float()
-        spaces = [np.linspace(0.0, 1.0, number_of_samples) for _ in range(self.number_of_objectives)]
-        test_preferences = torch.tensor([comb for comb in product(*spaces)
-                         if np.allclose(sum(comb), 1.0)]).float()
-        
-        return test_preferences
+        batch = gd.Batch.from_data_list([i for i in graphs if i is not None])
+        batch.to(self.device)
+        preds = self.models['mxmnet_gap'](batch).reshape((-1,)).data.cpu() / mxmnet.HAR2EV  # type: ignore[attr-defined]
+        preds[preds.isnan()] = 1
+        preds = self.flat_reward_transform(preds).clip(1e-4, 2)
+        return RewardScalar(preds), is_valid
 
 
 class QM9GapTrainer(GFNTrainer):
@@ -310,16 +134,10 @@
         RDLogger.DisableLog('rdApp.*')
         self.rng = np.random.default_rng(142857)
         self.env = GraphBuildingEnv()
-        cond_dim = 32 + self.hps["number_of_objectives"]
-        self.ctx = MolBuildingEnvContext(['H', 'C', 'N', 'F', 'O'], num_cond_dim=cond_dim)
-        if hps['is_specific_target']:
-            specific_target = hps['specific_target']
-        else:
-            specific_target = hps['targets'][:hps['number_of_objectives']]
+        self.ctx = MolBuildingEnvContext(['H', 'C', 'N', 'F', 'O'], num_cond_dim=32)
+        self.training_data = QM9Dataset(hps['qm9_h5_path'], train=True, target='gap')
+        self.test_data = QM9Dataset(hps['qm9_h5_path'], train=False, target='gap')
 
-        self.training_data = QM9Dataset(hps['qm9_h5_path'], train=True, targets=specific_target)
-        self.test_data = QM9DatasetDummy(120 * 64, train=False)
-        hps['log_dir'] += '{}/obj_{}/seed_{}'.format(hps['temperature_sample_dist'], hps['number_of_objectives'], hps['seed'])
         model = GraphTransformerGFN(self.ctx, num_emb=hps['num_emb'], num_layers=hps['num_layers'])
         self.model = model
         # Separate Z parameters from non-Z to allow for LR decay on the former
@@ -339,20 +157,9 @@
         eps = hps['tb_epsilon']
         hps['tb_epsilon'] = ast.literal_eval(eps) if isinstance(eps, str) else eps
         self.algo = TrajectoryBalance(self.env, self.ctx, self.rng, hps, max_nodes=9)
-        self.task = QM9GapTask(
-            dataset=self.training_data,
-            temperature_distribution=hps['temperature_sample_dist'],
-            uniform_temperature_parameters=ast.literal_eval(hps['uniform_temperature_dist_params']),
-            gamma_temperature_parameters=ast.literal_eval(hps['gamma_temperature_dist_params']),
-            beta_temperature_parameters=ast.literal_eval(hps['beta_temperature_dist_params']),
-            temperature_max_min=hps['temperature_max_min'],
-            const_temp=hps['const_temp'],
-            number_of_objectives=hps['number_of_objectives'],
-            reward_transform=hps['reward_transform'],
-            targets=specific_target,
-            number_test_samples=hps["number_test_samples"],
-            wrap_model=self._wrap_model_mp
-        )
+
+        self.task = QM9GapTask(self.training_data, hps['temperature_sample_dist'],
+                               ast.literal_eval(hps['temperature_dist_params']), wrap_model=self._wrap_model_mp)
         self.mb_size = hps['global_batch_size']
         self.clip_grad_param = hps['clip_grad_param']
         self.clip_grad_callback = {
@@ -374,90 +181,8 @@
         if self.sampling_tau > 0:
             for a, b in zip(self.model.parameters(), self.sampling_model.parameters()):
                 b.data.mul_(self.sampling_tau).add_(a.data * (1 - self.sampling_tau))
-                
-    
-            
-            
-            
 
 
-<<<<<<< HEAD
-# Determined-specific code:
-class QM9Trial(QM9GapTrainer, PyTorchTrial):
-    def __init__(self, context: PyTorchTrialContext) -> None:
-        QM9GapTrainer.__init__(self, context.get_hparams(), context.device)  # type: ignore
-        self.mb_size = context.get_per_slot_batch_size()
-        self.context = context
-        self.model = context.wrap_model(self.model)
-        if context.get_hparam('sampling_tau') > 0:
-            self.sampling_model = context.wrap_model(self.sampling_model)
-
-        self._opt = context.wrap_optimizer(self.opt)
-        self._opt_Z = context.wrap_optimizer(self.opt_Z)
-        context.wrap_lr_scheduler(self.lr_sched, LRScheduler.StepMode.STEP_EVERY_BATCH)
-        context.wrap_lr_scheduler(self.lr_sched_Z, LRScheduler.StepMode.STEP_EVERY_BATCH)
-
-        # See docs.determined.ai/latest/training-apis/api-pytorch-advanced.html#customizing-a-reproducible-dataset
-        if isinstance(context, PyTorchTrialContext):
-            context.experimental.disable_dataset_reproducibility_checks()
-
-    def get_batch_length(self, batch):
-        return batch.traj_lens.shape[0]
-
-    def log(self, info, index, key):
-        pass  # Override this method since Determined is doing the logging for us
-
-    def step(self, loss):
-        self.context.backward(loss)
-        self.context.step_optimizer(self._opt, clip_grads=self.clip_grad_callback)
-        self.context.step_optimizer(self._opt_Z, clip_grads=self.clip_grad_callback)
-        # This isn't wrapped in self.context, would probably break the Trial API
-        # TODO: fix, if we go to multi-gpu
-        if self.sampling_tau > 0:
-            for a, b in zip(self.model.parameters(), self.sampling_model.parameters()):
-                b.data.mul_(self.sampling_tau).add_(a.data * (1 - self.sampling_tau))
-                
-
-
-def main():
-    """Example of how this model can be run outside of Determined"""
-    hps = {
-        'qm9_h5_path': '/data/chem/qm9/qm9_new.h5',
-        'log_dir': '/scratch/qm9_logs/',
-        'num_training_steps': 100_000,
-        'validate_every': 100,
-        'number_of_objectives': 2,
-        'targets': ["gap", "logP", "QED", "molecular_weight"],
-        'temperature_sample_dist': 'gamma',
-        'temperature_max_min': '(0, 32)',
-        'reward_transform':  'unit+95p',
-        'tb_epsilon': None,
-        'weight_decay': 1e-8,
-        'lr_decay': 100000,
-        'Z_lr_decay': 100000,
-        'temperature_dist_params': '(2, 2)',
-        'bootstrap_own_reward': False,
-        'clip_grad_type': 'norm',
-        'clip_grad_param': 10,
-        'global_batch_size': 64,
-        'illegal_action_logreward': -50,
-        'learning_rate': 1e-4,
-        'momentum': 0.9,
-        'num_data_loader_workers': 0,
-        'num_emb': 128,
-        'num_layers': 4,
-        'const_temp': 8,
-        'is_specific_target': False,
-        'seed': 10,
-        'uniform_temperature_dist_params': '(0.2, 32)',
-        'gamma_temperature_dist_params': '(32, 2)',
-        'beta_temperature_dist_params': '(2, 1)',
-        'number_test_samples': 50,
-        'k_value': 10,
-        'hsri_epsilon': 0.4
-    }
-    trial = QM9GapTrainer(hps, torch.device('cuda'))
-=======
 def main():
     """Example of how this model can be run outside of Determined"""
     yaml = YAML(typ="safe", pure=True)
@@ -465,7 +190,6 @@
     with open(config_file, 'r') as f:
         hps = yaml.load(f)
     trial = QM9GapTrainer(hps, torch.device('cpu'))
->>>>>>> 0a9f623f
     trial.run()
 
 
