--- conflicted
+++ resolved
@@ -28,53 +28,6 @@
 from gflownet.utils.transforms import thermometer
 
 
-<<<<<<< HEAD
-@config_class("task.seh_moo")
-class SEHMOOTaskConfig:
-    """Config for the SEHMOOTask
-
-    Attributes
-    ----------
-    use_steer_thermometer : bool
-        Whether to use a thermometer encoding for the steering.
-    preference_type : Optional[str]
-        The preference sampling distribution, defaults to "dirichlet".
-    focus_type : Union[list, str, None]
-        The type of focus distribtuion used, see SEHMOOTask.setup_focus_regions.
-    focus_cosim : float
-        The cosine similarity threshold for the focus distribution.
-    focus_limit_coef : float
-        The smoothing coefficient for the focus reward.
-    focus_model_training_limits : Optional[Tuple[int, int]]
-        The training limits for the focus sampling model (if used).
-    focus_model_state_space_res : Optional[int]
-        The state space resolution for the focus sampling model (if used).
-    max_train_it : Optional[int]
-        The maximum number of training iterations for the focus sampling model (if used).
-    n_valid : int
-        The number of valid cond_info tensors to sample
-    n_valid_repeats : int
-        The number of times to repeat the valid cond_info tensors
-    objectives : List[str]
-        The objectives to use for the multi-objective optimization. Should be a subset of ["seh", "qed", "sa", "wt"].
-    """
-
-    # TODO: a proper class for temperature-conditional sampling
-    use_steer_thermometer: bool = False
-    preference_type: Optional[str] = "dirichlet"
-    focus_type: Union[list, str, None] = None
-    focus_cosim: float = 0.0
-    focus_limit_coef: float = 1.0
-    focus_model_training_limits: Optional[Tuple[int, int]] = None
-    focus_model_state_space_res: Optional[int] = None
-    max_train_it: Optional[int] = None
-    n_valid: int = 15
-    n_valid_repeats: int = 128
-    objectives: List[str] = ["seh", "qed", "sa", "wt"]
-
-
-=======
->>>>>>> 3f1bf89f
 class SEHMOOTask(SEHTask):
     """Sets up a multiobjective task where the rewards are (functions of):
     - the the binding energy of a molecule to Soluble Epoxide Hydrolases.
