--- conflicted
+++ resolved
@@ -26,10 +26,7 @@
 from gflownet.tasks.seh_frag import SEHFragTrainer, SEHTask
 from gflownet.train import FlatRewards, RewardScalar
 from gflownet.utils import metrics, sascore
-<<<<<<< HEAD
 from gflownet.utils.focus_model import FocusModel, TabularFocusModel
-=======
->>>>>>> 8d9d02f9
 from gflownet.utils.multiobjective_hooks import MultiObjectiveStatsHook, TopKHook
 
 
@@ -50,7 +47,6 @@
         temperature_sample_dist: str,
         temperature_parameters: Tuple[float, float],
         num_thermometer_dim: int,
-<<<<<<< HEAD
         preference_type: str = None,
         focus_type: Union[list, str] = None,
         focus_cosim: float = 0.0,
@@ -60,8 +56,6 @@
         focus_model: FocusModel = None,
         focus_model_training_limits: Tuple[int, int] = None,
         max_train_it: int = None,
-=======
->>>>>>> 8d9d02f9
         rng: np.random.Generator = None,
         wrap_model: Callable[[nn.Module], nn.Module] = None,
     ):
@@ -76,7 +70,6 @@
         self.preference_type = preference_type
         self.seeded_preference = None
         self.experimental_dirichlet = False
-<<<<<<< HEAD
         self.focus_type = focus_type
         self.focus_cosim = focus_cosim
         self.focus_limit_coef = focus_limit_coef
@@ -85,8 +78,6 @@
         self.focus_model = focus_model
         self.focus_model_training_limits = focus_model_training_limits
         self.max_train_it = max_train_it
-=======
->>>>>>> 8d9d02f9
         assert set(objectives) <= {"seh", "qed", "sa", "mw"} and len(objectives) == len(set(objectives))
 
     def flat_reward_transform(self, y: Union[float, Tensor]) -> FlatRewards:
@@ -97,11 +88,7 @@
 
     def _load_task_models(self):
         model = bengio2021flow.load_original_model()
-<<<<<<< HEAD
         model, self.device = self._wrap_model(model, send_to_device=True)
-=======
-        model, self.device = self._wrap_model(model)
->>>>>>> 8d9d02f9
         return {"seh": model}
 
     def sample_conditional_information(self, n: int, train_it: int) -> Dict[str, Tensor]:
@@ -110,7 +97,6 @@
         if self.preference_type is None:
             preferences = torch.ones((n, len(self.objectives)))
         else:
-<<<<<<< HEAD
             if self.seeded_preference is not None:
                 preferences = torch.tensor([self.seeded_preference] * n).float()
             elif self.experimental_dirichlet:
@@ -151,24 +137,10 @@
         if self.temperature_sample_dist == "constant":
             beta = torch.ones(len(cond_info)) * self.temperature_dist_params
             beta_enc = torch.zeros((len(cond_info), self.num_thermometer_dim))
-=======
-            m = Dirichlet(torch.FloatTensor([1.0] * len(self.objectives)))
-            preferences = m.sample([n])
-
-        cond_info["encoding"] = torch.cat([cond_info["encoding"], preferences], 1)
-        cond_info["preferences"] = preferences
-        return cond_info
-
-    def encode_conditional_information(self, preferences: torch.TensorType) -> Dict[str, Tensor]:
-        if self.temperature_sample_dist == "constant":
-            beta = torch.ones(len(preferences)) * self.temperature_dist_params
-            beta_enc = torch.zeros((len(preferences), self.num_thermometer_dim))
->>>>>>> 8d9d02f9
         else:
             beta = torch.ones(len(cond_info)) * self.temperature_dist_params[-1]
             beta_enc = torch.ones((len(cond_info), self.num_thermometer_dim))
         assert len(beta.shape) == 1, f"beta should be of shape (Batch,), got: {beta.shape}"
-<<<<<<< HEAD
 
         preferences = cond_info[:, : len(self.objectives)].float()
         focus_dir = cond_info[:, len(self.objectives) :].float()
@@ -197,10 +169,6 @@
         )
         log_rewards = self.cond_info_to_logreward(cond_info, flat_rewards)
         return cond_info, log_rewards
-=======
-        encoding = torch.cat([beta_enc, preferences], 1)
-        return {"beta": beta, "encoding": encoding.float(), "preferences": preferences.float()}
->>>>>>> 8d9d02f9
 
     def cond_info_to_logreward(self, cond_info: Dict[str, Tensor], flat_reward: FlatRewards) -> RewardScalar:
         if isinstance(flat_reward, list):
@@ -212,7 +180,6 @@
         assert len(scalar_logreward.shape) == len(
             cond_info["beta"].shape
         ), f"dangerous shape mismatch: {scalar_logreward.shape} vs {cond_info['beta'].shape}"
-<<<<<<< HEAD
 
         if self.focus_type is not None:
             focus_coef, in_focus_mask = metrics.compute_focus_coef(
@@ -221,8 +188,6 @@
             scalar_logreward[in_focus_mask] += torch.log(focus_coef[in_focus_mask])
             scalar_logreward[~in_focus_mask] = self.illegal_action_logreward
 
-=======
->>>>>>> 8d9d02f9
         return RewardScalar(scalar_logreward * cond_info["beta"])
 
     def compute_flat_rewards(self, mols: List[RDMol]) -> Tuple[FlatRewards, Tensor]:
@@ -232,11 +197,7 @@
             return FlatRewards(torch.zeros((0, len(self.objectives)))), is_valid
 
         else:
-<<<<<<< HEAD
-            flat_r = []
-=======
-            flat_rewards: List[Tensor] = []
->>>>>>> 8d9d02f9
+            flat_r: List[Tensor] = []
             if "seh" in self.objectives:
                 batch = gd.Batch.from_data_list([i for i in graphs if i is not None])
                 batch.to(self.device)
@@ -276,7 +237,6 @@
             "objectives": ["seh", "qed", "sa", "mw"],
             "sampling_tau": 0.95,
             "valid_sample_cond_info": False,
-<<<<<<< HEAD
             "n_valid": 15,
             "n_valid_repeats": 128,
             "preference_type": "dirichlet",
@@ -286,27 +246,11 @@
             "hindsight_ratio": 0.0,
             "focus_model_training_limits": None,
             "focus_model_state_space_res": None,
-=======
-            "n_valid_prefs": 15,
-            "n_valid_repeats_per_pref": 128,
-            "preference_type": "dirichlet",
->>>>>>> 8d9d02f9
         }
 
     def setup_algo(self):
         hps = self.hps
         if hps["algo"] == "TB":
-<<<<<<< HEAD
-            self.algo = TrajectoryBalance(self.env, self.ctx, self.rng, hps, max_nodes=9)
-        elif hps["algo"] == "SQL":
-            self.algo = SoftQLearning(self.env, self.ctx, self.rng, hps, max_nodes=9)
-        elif hps["algo"] == "A2C":
-            self.algo = A2C(self.env, self.ctx, self.rng, hps, max_nodes=9)
-        elif hps["algo"] == "MOREINFORCE":
-            self.algo = MultiObjectiveReinforce(self.env, self.ctx, self.rng, hps, max_nodes=9)
-        elif hps["algo"] == "MOQL":
-            self.algo = EnvelopeQLearning(self.env, self.ctx, self.rng, hps, max_nodes=9)
-=======
             self.algo = TrajectoryBalance(self.env, self.ctx, self.rng, hps, max_nodes=self.hps["max_nodes"])
         elif hps["algo"] == "SQL":
             self.algo = SoftQLearning(self.env, self.ctx, self.rng, hps, max_nodes=self.hps["max_nodes"])
@@ -316,7 +260,6 @@
             self.algo = MultiObjectiveReinforce(self.env, self.ctx, self.rng, hps, max_nodes=self.hps["max_nodes"])
         elif hps["algo"] == "MOQL":
             self.algo = EnvelopeQLearning(self.env, self.ctx, self.rng, hps, max_nodes=self.hps["max_nodes"])
->>>>>>> 8d9d02f9
 
         if hps["focus_type"] is not None and "learned" in hps["focus_type"]:
             if hps["focus_type"] == "learned-tabular":
@@ -338,7 +281,6 @@
             temperature_sample_dist=self.hps["temperature_sample_dist"],
             temperature_parameters=self.hps["temperature_dist_params"],
             num_thermometer_dim=self.hps["num_thermometer_dim"],
-<<<<<<< HEAD
             preference_type=self.hps["preference_type"],
             focus_type=self.hps["focus_type"],
             focus_cosim=self.hps["focus_cosim"],
@@ -349,9 +291,6 @@
             max_train_it=self.hps["num_training_steps"],
             rng=self.rng,
             wrap_model=self._wrap_for_mp,
-=======
-            wrap_model=self._wrap_model_mp,
->>>>>>> 8d9d02f9
         )
 
     def setup_model(self):
@@ -363,25 +302,20 @@
                 num_objectives=len(self.hps["objectives"]),
             )
         else:
-<<<<<<< HEAD
-            model = GraphTransformerGFN(self.ctx, num_emb=self.hps["num_emb"], num_layers=self.hps["num_layers"])
-=======
             model = GraphTransformerGFN(
                 self.ctx,
                 num_emb=self.hps["num_emb"],
                 num_layers=self.hps["num_layers"],
                 do_bck=self.hps["tb_p_b_is_parameterized"],
             )
->>>>>>> 8d9d02f9
 
         if self.hps["algo"] in ["A2C", "MOQL"]:
             model.do_mask = False
         self.model = model
 
     def setup_env_context(self):
-<<<<<<< HEAD
         n_cond = self.hps["num_thermometer_dim"] + 2 * len(self.hps["objectives"])  # 1 for prefs and 1 for focus region
-        self.ctx = FragMolBuildingEnvContext(max_frags=9, num_cond_dim=n_cond)
+        self.ctx = FragMolBuildingEnvContext(max_frags=self.hps["max_nodes"], num_cond_dim=n_cond)
 
     def setup(self):
         super().setup()
@@ -395,7 +329,6 @@
                 focus_cosim=self.hps["focus_cosim"],
             )
         )
-
         # instantiate preference and focus conditioning vectors for validation
 
         n_obj = len(self.hps["objectives"])
@@ -473,67 +406,10 @@
 
         self._top_k_hook = TopKHook(10, self.hps["n_valid_repeats"], len(valid_cond_vector))
         self.test_data = RepeatedCondInfoDataset(valid_cond_vector, repeat=self.hps["n_valid_repeats"])
-=======
-        self.ctx = FragMolBuildingEnvContext(
-            max_frags=9, num_cond_dim=self.hps["num_thermometer_dim"] + len(self.hps["objectives"])
-        )
-
-    def setup(self):
-        super().setup()
-        self.task = SEHMOOTask(
-            objectives=self.hps["objectives"],
-            dataset=self.training_data,
-            temperature_sample_dist=self.hps["temperature_sample_dist"],
-            temperature_parameters=self.hps["temperature_dist_params"],
-            num_thermometer_dim=self.hps["num_thermometer_dim"],
-            wrap_model=self._wrap_model_mp,
-        )
-        self.sampling_hooks.append(
-            MultiObjectiveStatsHook(256, self.hps["log_dir"], compute_igd=True, compute_pc_entropy=True)
-        )
-
-        n_obj = len(self.hps["objectives"])
-
-        # create fixed preference vectors for validation
-        if self.hps["preference_type"] is None:
-            valid_preferences = np.ones((self.hps["n_valid_prefs"], n_obj))
-        elif self.hps["preference_type"] == "dirichlet":
-            valid_preferences = metrics.partition_hypersphere(d=n_obj, k=self.hps["n_valid_prefs"], normalisation="l1")
-        elif self.hps["preference_type"] == "seeded_single":
-            seeded_prefs = np.random.default_rng(142857 + int(self.hps["seed"])).dirichlet(
-                [1] * n_obj, self.hps["n_valid_prefs"]
-            )
-            valid_preferences = seeded_prefs[0].reshape((1, n_obj))
-            self.task.seeded_preference = valid_preferences[0]
-        elif self.hps["preference_type"] == "seeded_many":
-            valid_preferences = np.random.default_rng(142857 + int(self.hps["seed"])).dirichlet(
-                [1] * n_obj, self.hps["n_valid_prefs"]
-            )
-
-        self._top_k_hook = TopKHook(10, self.hps["n_valid_repeats_per_pref"], len(valid_preferences))
-        self.test_data = RepeatedPreferenceDataset(valid_preferences, self.hps["n_valid_repeats_per_pref"])
->>>>>>> 8d9d02f9
         self.valid_sampling_hooks.append(self._top_k_hook)
 
         self.algo.task = self.task
 
-<<<<<<< HEAD
-=======
-        git_hash = git.Repo(__file__, search_parent_directories=True).head.object.hexsha[:7]
-        self.hps["gflownet_git_hash"] = git_hash
-
-        os.makedirs(self.hps["log_dir"], exist_ok=True)
-        torch.save(
-            {
-                "hps": self.hps,
-            },
-            open(pathlib.Path(self.hps["log_dir"]) / "hps.pt", "wb"),
-        )
-        fmt_hps = "\n".join([f"{k}:\t({type(v).__name__})\t{v}".expandtabs(40) for k, v in self.hps.items()])
-        print(f"\n\nHyperparameters:\n{'-'*50}\n{fmt_hps}\n{'-'*50}\n\n")
-        json.dump(self.hps, open(pathlib.Path(self.hps["log_dir"]) / "hps.json", "w"))
-
->>>>>>> 8d9d02f9
     def build_callbacks(self):
         # We use this class-based setup to be compatible with the DeterminedAI API, but no direct
         # dependency is required.
@@ -548,7 +424,6 @@
 
         return {"topk": TopKMetricCB()}
 
-<<<<<<< HEAD
     def train_batch(self, batch: gd.Batch, epoch_idx: int, batch_idx: int, train_it: int) -> Dict[str, Any]:
         focus_model_training_limits = self.hps["focus_model_training_limits"]
         max_train_it = self.hps["num_training_steps"]
@@ -569,12 +444,6 @@
 class RepeatedCondInfoDataset:
     def __init__(self, cond_info_vectors, repeat):
         self.cond_info_vectors = cond_info_vectors
-=======
-
-class RepeatedPreferenceDataset:
-    def __init__(self, preferences, repeat):
-        self.prefs = preferences
->>>>>>> 8d9d02f9
         self.repeat = repeat
 
     def __len__(self):
@@ -591,19 +460,12 @@
         "log_dir": "./logs/debug_run",
         "overwrite_existing_exp": True,
         "seed": 0,
-<<<<<<< HEAD
-        "global_batch_size": 8,
-        "num_training_steps": 4,
-        "num_final_gen_steps": 3,
+        "global_batch_size": 64,
+        "num_training_steps": 20_000,
+        "num_final_gen_steps": 500,
         "validate_every": 10,
         "num_layers": 2,
         "num_emb": 256,
-=======
-        "global_batch_size": 64,
-        "num_training_steps": 20_000,
-        "validate_every": 1,
-        "num_layers": 4,
->>>>>>> 8d9d02f9
         "algo": "TB",
         "objectives": ["seh", "qed"],
         "learning_rate": 1e-4,
@@ -612,7 +474,6 @@
         "Z_lr_decay": 50000,
         "sampling_tau": 0.95,
         "random_action_prob": 0.1,
-<<<<<<< HEAD
         "num_data_loader_workers": 0,
         "temperature_sample_dist": "constant",
         "temperature_dist_params": 60.0,
@@ -622,22 +483,13 @@
         "focus_cosim": 0.98,
         "focus_limit_coef": 1e-1,
         "n_valid": 15,
-        "n_valid_repeats": 8,
+        "n_valid_repeats": 128,
         "use_replay_buffer": True,
         "replay_buffer_warmup": 0,
         "hindsight_ratio": 0.3,
         "mp_pickle_messages": True,
         "focus_model_training_limits": [0.25, 0.75],
         "focus_model_state_space_res": 10,
-=======
-        "num_data_loader_workers": 8,
-        "temperature_sample_dist": "constant",
-        "temperature_dist_params": 60.0,
-        "num_thermometer_dim": 32,
-        "preference_type": "dirichlet",
-        "n_valid_prefs": 15,
-        "n_valid_repeats_per_pref": 128,
->>>>>>> 8d9d02f9
     }
     if os.path.exists(hps["log_dir"]):
         if hps["overwrite_existing_exp"]:
@@ -647,21 +499,9 @@
     os.makedirs(hps["log_dir"])
 
     trial = SEHMOOFragTrainer(hps, torch.device("cuda") if torch.cuda.is_available() else torch.device("cpu"))
-<<<<<<< HEAD
     trial.print_every = 1
-=======
-    trial.verbose = True
->>>>>>> 8d9d02f9
     trial.run()
 
 
 if __name__ == "__main__":
-<<<<<<< HEAD
-    try:
-        main()
-    except Warning as e:
-        print(e)
-        exit(1)
-=======
-    main()
->>>>>>> 8d9d02f9
+    main()