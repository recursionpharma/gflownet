--- conflicted
+++ resolved
@@ -1,10 +1,6 @@
 import pathlib
-<<<<<<< HEAD
 import shutil
 from typing import Any, Callable, Dict, List, Tuple
-=======
-from typing import Any, Callable, Dict, List, Tuple, Union
->>>>>>> 96dde6b0
 
 import numpy as np
 import torch
