--- conflicted
+++ resolved
@@ -1,7 +1,4 @@
-<<<<<<< HEAD
-=======
 import copy
->>>>>>> 3f1bf89f
 import os
 import shutil
 import socket
@@ -11,36 +8,18 @@
 import torch
 import torch.nn as nn
 import torch_geometric.data as gd
-<<<<<<< HEAD
-=======
 from omegaconf import OmegaConf
 from rdkit import RDLogger
->>>>>>> 3f1bf89f
 from rdkit.Chem.rdchem import Mol as RDMol
 from torch import Tensor
 from torch.utils.data import Dataset
 
-<<<<<<< HEAD
 from gflownet.config import Config
-=======
-from gflownet.algo.advantage_actor_critic import A2C
-from gflownet.algo.flow_matching import FlowMatching
-from gflownet.algo.soft_q_learning import SoftQLearning
-from gflownet.algo.trajectory_balance import TrajectoryBalance
-from gflownet.config import Config
-from gflownet.data.replay_buffer import ReplayBuffer
->>>>>>> 3f1bf89f
 from gflownet.envs.frag_mol_env import FragMolBuildingEnvContext
 from gflownet.models import bengio2021flow
-<<<<<<< HEAD
 from gflownet.online_trainer import StandardOnlineTrainer
 from gflownet.trainer import FlatRewards, GFNTask, RewardScalar
 from gflownet.utils.conditioning import TemperatureConditional
-=======
-from gflownet.models.graph_transformer import GraphTransformerGFN
-from gflownet.train import FlatRewards, GFNTask, GFNTrainer, RewardScalar
-from gflownet.utils.transforms import thermometer
->>>>>>> 3f1bf89f
 
 
 class SEHTask(GFNTask):
@@ -144,47 +123,6 @@
             max_frags=self.cfg.algo.max_nodes, num_cond_dim=self.task.conditional.embedding_size()
         )
 
-<<<<<<< HEAD
-=======
-        self.sampling_tau = self.cfg.algo.sampling_tau
-        if self.sampling_tau > 0:
-            self.sampling_model = copy.deepcopy(self.model)
-        else:
-            self.sampling_model = self.model
-
-        self.mb_size = self.cfg.algo.global_batch_size
-        self.clip_grad_callback = {
-            "value": (lambda params: torch.nn.utils.clip_grad_value_(params, self.cfg.opt.clip_grad_param)),
-            "norm": (lambda params: torch.nn.utils.clip_grad_norm_(params, self.cfg.opt.clip_grad_param)),
-            "none": (lambda x: None),
-        }[self.cfg.opt.clip_grad_type]
-
-        # saving hyperparameters
-        git_hash = git.Repo(__file__, search_parent_directories=True).head.object.hexsha[:7]
-        self.cfg.git_hash = git_hash
-
-        os.makedirs(self.cfg.log_dir, exist_ok=True)
-        print("\n\nHyperparameters:\n")
-        yaml = OmegaConf.to_yaml(self.cfg)
-        print(yaml)
-        with open(pathlib.Path(self.cfg.log_dir) / "hps.yaml", "w") as f:
-            f.write(yaml)
-
-    def step(self, loss: Tensor):
-        loss.backward()
-        for i in self.model.parameters():
-            self.clip_grad_callback(i)
-        self.opt.step()
-        self.opt.zero_grad()
-        self.opt_Z.step()
-        self.opt_Z.zero_grad()
-        self.lr_sched.step()
-        self.lr_sched_Z.step()
-        if self.sampling_tau > 0:
-            for a, b in zip(self.model.parameters(), self.sampling_model.parameters()):
-                b.data.mul_(self.sampling_tau).add_(a.data * (1 - self.sampling_tau))
-
->>>>>>> 3f1bf89f
 
 def main():
     """Example of how this model can be run outside of Determined"""
