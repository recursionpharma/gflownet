--- conflicted
+++ resolved
@@ -140,7 +140,6 @@
             "sampling_tau": 0.0,
             "max_nodes": 9,
             "num_thermometer_dim": 32,
-<<<<<<< HEAD
             "algo": "TB",
         }
 
@@ -153,12 +152,6 @@
         else:
             raise ValueError(algo)
         self.algo = algo(self.env, self.ctx, self.rng, self.hps, max_nodes=self.hps["max_nodes"])
-=======
-        }
-
-    def setup_algo(self):
-        self.algo = TrajectoryBalance(self.env, self.ctx, self.rng, self.hps, max_nodes=self.hps["max_nodes"])
->>>>>>> dc7c1b60
 
     def setup_task(self):
         self.task = SEHTask(
@@ -242,10 +235,6 @@
         "log_dir": "./logs/debug_run",
         "overwrite_existing_exp": True,
         "qm9_h5_path": "/data/chem/qm9/qm9.h5",
-<<<<<<< HEAD
-        "log_dir": "./logs/debug_run",
-=======
->>>>>>> dc7c1b60
         "num_training_steps": 10_000,
         "validate_every": 1,
         "lr_decay": 20000,
