--- conflicted
+++ resolved
@@ -1,14 +1,10 @@
 import ast
 import copy
-<<<<<<< HEAD
-import json
-import os
-import pathlib
-=======
 import os
 import shutil
->>>>>>> 838bbd62
 import socket
+import pathlib
+import json
 from typing import Any, Callable, Dict, List, Tuple, Union
 
 import git
@@ -43,11 +39,7 @@
     This setup essentially reproduces the results of the Trajectory Balance paper when using the TB
     objective, or of the original paper when using Flow Matching (TODO: port to this repo).
     """
-<<<<<<< HEAD
-    def __init__(self, dataset: Dataset, temperature_distribution: str, temperature_parameters: Tuple[float],
-=======
     def __init__(self, dataset: Dataset, temperature_distribution: str, temperature_parameters: Tuple[float, float],
->>>>>>> 838bbd62
                  num_thermometer_dim: int, rng: np.random.Generator = None, wrap_model: Callable[[nn.Module],
                                                                                                  nn.Module] = None):
         self._wrap_model = wrap_model
@@ -71,22 +63,6 @@
 
     def sample_conditional_information(self, n: int) -> Dict[str, Tensor]:
         beta = None
-<<<<<<< HEAD
-        if self.temperature_sample_dist == 'gamma':
-            loc, scale = self.temperature_dist_params
-            beta = self.rng.gamma(loc, scale, n).astype(np.float32)
-            upper_bound = stats.gamma.ppf(0.95, loc, scale=scale)
-        elif self.temperature_sample_dist == 'uniform':
-            beta = self.rng.uniform(*self.temperature_dist_params, n).astype(np.float32)
-            upper_bound = self.temperature_dist_params[1]
-        elif self.temperature_sample_dist == 'beta':
-            beta = self.rng.beta(*self.temperature_dist_params, n).astype(np.float32)
-            upper_bound = 1
-        beta_enc = thermometer(torch.tensor(beta), self.num_thermometer_dim, 0, upper_bound)
-        return {'beta': torch.tensor(beta), 'encoding': beta_enc}
-
-    def cond_info_to_reward(self, cond_info: Dict[str, Tensor], flat_reward: FlatRewards) -> RewardScalar:
-=======
         if self.temperature_sample_dist == 'constant':
             assert type(self.temperature_dist_params) is float
             beta = np.array(self.temperature_dist_params).repeat(n).astype(np.float32)
@@ -112,7 +88,6 @@
         return {'beta': beta, 'encoding': beta_enc}
 
     def cond_info_to_logreward(self, cond_info: Dict[str, Tensor], flat_reward: FlatRewards) -> RewardScalar:
->>>>>>> 838bbd62
         if isinstance(flat_reward, list):
             flat_reward = torch.tensor(flat_reward)
         scalar_logreward = flat_reward.squeeze().clamp(min=1e-30).log()
@@ -139,11 +114,7 @@
             'hostname': socket.gethostname(),
             'bootstrap_own_reward': False,
             'learning_rate': 1e-4,
-<<<<<<< HEAD
             'Z_learning_rate': 1e-3,
-=======
-            'Z_learning_rate': 1e-4,
->>>>>>> 838bbd62
             'global_batch_size': 64,
             'num_emb': 128,
             'num_layers': 4,
@@ -151,11 +122,7 @@
             'illegal_action_logreward': -75,
             'reward_loss_multiplier': 1,
             'temperature_sample_dist': 'uniform',
-<<<<<<< HEAD
-            'temperature_dist_params': (.5, 32),
-=======
             'temperature_dist_params': (.5, 32.),
->>>>>>> 838bbd62
             'weight_decay': 1e-8,
             'num_data_loader_workers': 8,
             'momentum': 0.9,
@@ -164,11 +131,7 @@
             'Z_lr_decay': 50000,
             'clip_grad_type': 'norm',
             'clip_grad_param': 10,
-<<<<<<< HEAD
             'random_action_prob': 0.01,
-=======
-            'random_action_prob': 0.,
->>>>>>> 838bbd62
             'valid_random_action_prob': 0.,
             'sampling_tau': 0.,
             'num_thermometer_dim': 32,
@@ -179,11 +142,7 @@
 
     def setup_task(self):
         self.task = SEHTask(dataset=self.training_data, temperature_distribution=self.hps['temperature_sample_dist'],
-<<<<<<< HEAD
                             temperature_parameters=self.hps['temperature_dist_params'], rng=self.rng,
-=======
-                            temperature_parameters=self.hps['temperature_dist_params'],
->>>>>>> 838bbd62
                             num_thermometer_dim=self.hps['num_thermometer_dim'], wrap_model=self._wrap_model_mp)
 
     def setup_model(self):
@@ -266,10 +225,7 @@
         'validate_every': 1,
         'lr_decay': 20000,
         'sampling_tau': 0.99,
-<<<<<<< HEAD
-=======
         'num_data_loader_workers': 8,
->>>>>>> 838bbd62
         'temperature_dist_params': (0., 64.),
     }
     if os.path.exists(hps['log_dir']):
