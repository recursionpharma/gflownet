--- conflicted
+++ resolved
@@ -208,16 +208,10 @@
     config.log_dir = f"./logs/debug_run_seh_frag_{datetime.datetime.now().strftime('%Y-%m-%d_%H-%M-%S')}"
     config.device = "cuda" if torch.cuda.is_available() else "cpu"
     config.overwrite_existing_exp = True
-<<<<<<< HEAD
     config.algo.num_from_policy = 64
-    config.num_training_steps = 1_00
-    config.validate_every = 2000
-    config.num_final_gen_steps = 0
-=======
     config.num_training_steps = 1_00
     config.validate_every = 20
     config.num_final_gen_steps = 10
->>>>>>> 9bf35cda
     config.num_workers = 8
     config.opt.lr_decay = 20_000
     config.opt.clip_grad_type = "total_norm"
