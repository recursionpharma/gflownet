--- conflicted
+++ resolved
@@ -140,16 +140,12 @@
         """Wraps a nn.Module instance so that it can be shared to `DataLoader` workers."""
         model.to(self.device)
         if self.num_workers > 0:
-<<<<<<< HEAD
             placeholder = wrap_model_mp(
                 model,
                 self.num_workers,
                 cast_types=(gd.Batch, GraphActionCategorical),
                 pickle_messages=self.pickle_messages,
             )
-=======
-            placeholder = wrap_model_mp(model, self.num_workers, cast_types=(gd.Batch, GraphActionCategorical))
->>>>>>> 8d9d02f9
             return placeholder, torch.device("cpu")
         return model, self.device
 
@@ -173,7 +169,6 @@
         for hook in self.sampling_hooks:
             iterator.add_log_hook(hook)
         return torch.utils.data.DataLoader(
-<<<<<<< HEAD
             iterator,
             batch_size=None,
             num_workers=self.num_workers,
@@ -181,9 +176,6 @@
             # The 2 here is an odd quirk of torch 1.10, it is fixed and
             # replaced by None in torch 2.
             prefetch_factor=1 if self.num_workers else 2,
-=======
-            iterator, batch_size=None, num_workers=self.num_workers, persistent_workers=self.num_workers > 0
->>>>>>> 8d9d02f9
         )
 
     def build_validation_data_loader(self) -> DataLoader:
@@ -205,15 +197,11 @@
         for hook in self.valid_sampling_hooks:
             iterator.add_log_hook(hook)
         return torch.utils.data.DataLoader(
-<<<<<<< HEAD
             iterator,
             batch_size=None,
             num_workers=self.num_workers,
             persistent_workers=self.num_workers > 0,
             prefetch_factor=1 if self.num_workers else 2,
-=======
-            iterator, batch_size=None, num_workers=self.num_workers, persistent_workers=self.num_workers > 0
->>>>>>> 8d9d02f9
         )
 
     def train_batch(self, batch: gd.Batch, epoch_idx: int, batch_idx: int) -> Dict[str, Any]:
