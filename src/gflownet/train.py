--- conflicted
+++ resolved
@@ -136,36 +136,26 @@
 
     def build_training_data_loader(self) -> DataLoader:
         model, dev = self._wrap_model_mp(self.sampling_model)
-<<<<<<< HEAD
-        iterator = SamplingIterator(self.training_data, model, self.mb_size * 2, self.ctx, self.algo, self.task, self.hps['number_of_objectives'], dev, ratio=0.5, log_dir=self.hps['log_dir'], train=True)
-=======
         iterator = SamplingIterator(self.training_data, model, self.mb_size * 2, self.ctx, self.algo, self.task, dev,
                                     ratio=self.offline_ratio, log_dir=self.hps['log_dir'])
->>>>>>> 0a9f623f
         return torch.utils.data.DataLoader(iterator, batch_size=None, num_workers=self.num_workers,
                                            persistent_workers=self.num_workers > 0)
 
     def build_validation_data_loader(self) -> DataLoader:
         model, dev = self._wrap_model_mp(self.model)
-<<<<<<< HEAD
-        iterator = SamplingIterator(self.test_data, model, 120, self.ctx, self.algo, self.task, self.hps['number_of_objectives'], dev, ratio=0,
-                                    stream=False, train=False)
-=======
         iterator = SamplingIterator(self.test_data, model, self.mb_size, self.ctx, self.algo, self.task, dev,
                                     ratio=self.valid_offline_ratio, stream=False)
->>>>>>> 0a9f623f
         return torch.utils.data.DataLoader(iterator, batch_size=None, num_workers=self.num_workers,
                                            persistent_workers=self.num_workers > 0)
 
     def train_batch(self, batch: gd.Batch, epoch_idx: int, batch_idx: int) -> Dict[str, Any]:
-        loss, info = self.algo.compute_batch_losses(self.model, batch, num_bootstrap=self.mb_size, track_online_metrics=True, train=True)
+        loss, info = self.algo.compute_batch_losses(self.model, batch, num_bootstrap=self.mb_size)
         self.step(loss)
         return {k: v.item() if hasattr(v, 'item') else v for k, v in info.items()}
-    
+
     def evaluate_batch(self, batch: gd.Batch, epoch_idx: int = 0, batch_idx: int = 0) -> Dict[str, Any]:
-        loss, info = self.algo.compute_batch_losses(self.model, batch, num_bootstrap=batch.num_offline, track_online_metrics=True, train=False)
+        loss, info = self.algo.compute_batch_losses(self.model, batch, num_bootstrap=batch.num_offline)
         return {k: v.item() if hasattr(v, 'item') else v for k, v in info.items()}
-        
 
     def run(self):
         """Trains the GFN for `num_training_steps` minibatches, performing
@@ -173,15 +163,10 @@
         """
         self.model.to(self.device)
         self.sampling_model.to(self.device)
-<<<<<<< HEAD
-        print(f"Device in train loop is {self.device}")
-        epoch_length = len(self.training_data)
-=======
         epoch_length = max(len(self.training_data), 1)
->>>>>>> 0a9f623f
         train_dl = self.build_training_data_loader()
         valid_dl = self.build_validation_data_loader()
-        for it, batch in zip(range(0, 1 + self.hps['num_training_steps']), train_dl):
+        for it, batch in zip(range(1, 1 + self.hps['num_training_steps']), train_dl):
             epoch_idx = it // epoch_length
             batch_idx = it % epoch_length
             info = self.train_batch(batch.to(self.device), epoch_idx, batch_idx)
@@ -190,12 +175,9 @@
             self.log(info, it, 'train')
 
             if it % self.hps['validate_every'] == 0:
-                print("validating")
                 for batch in valid_dl:
-                    print(batch, len(valid_dl))
                     info = self.evaluate_batch(batch.to(self.device), epoch_idx, batch_idx)
                     self.log(info, it, 'valid')
-                    print(info)
                 torch.save({
                     'models_state_dict': [self.model.state_dict()],
                     'hps': self.hps,
