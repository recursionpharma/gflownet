from collections import defaultdict
<<<<<<< HEAD
import json
import os
=======
>>>>>>> 838bbd62
from typing import List, Tuple

import numpy as np
import rdkit.Chem as Chem
import torch
import torch_geometric.data as gd

from gflownet.envs.graph_building_env import Graph
from gflownet.envs.graph_building_env import GraphAction
from gflownet.envs.graph_building_env import GraphActionType
from gflownet.envs.graph_building_env import GraphBuildingEnvContext
from gflownet.models import bengio2021flow


class FragMolBuildingEnvContext(GraphBuildingEnvContext):
    """A specification of what is being generated for a GraphBuildingEnv

    This context specifies how to create molecules fragment by fragment as encoded by a junction tree.
    Fragments are obtained from the original GFlowNet paper, Bengio et al., 2021.

    This context works by having the agent generate a (tree) graph of fragments, and by then having
    the agent specify which atom each edge uses as an attachment point (single bond) between
    fragments. Masks ensure that the agent can only perform chemically valid attachments.
    """
    def __init__(self, max_frags: int = 9, num_cond_dim: int = 0, fragments: List[Tuple[str, List[int]]] = None):
        """Construct a fragment environment
        Parameters
        ----------
        max_frags: int
            The maximum number of fragments the agent is allowed to insert.
        num_cond_dim: int
            The dimensionality of the observations' conditional information vector (if >0)
        fragments: List[Tuple[str, List[int]]]
            A list of (SMILES, List[attachment atom idx]) fragments. If None the default is to use
            the fragments of Bengio et al., 2021.
        """
        self.max_frags = max_frags
<<<<<<< HEAD
        smi, stems = zip(*json.load(open(os.path.split(__file__)[0] + '/frags_72.json', 'r')))
=======
        if fragments is None:
            smi, stems = zip(*bengio2021flow.FRAGMENTS)
        else:
            smi, stems = zip(*fragments)
>>>>>>> 838bbd62
        self.frags_smi = smi
        self.frags_mol = [Chem.MolFromSmiles(i) for i in self.frags_smi]
        self.frags_stems = stems
        self.frags_numatm = [m.GetNumAtoms() for m in self.frags_mol]
        self.num_stem_acts = most_stems = max(map(len, self.frags_stems))
        self.action_map = [(fragidx, stemidx)
                           for fragidx in range(len(self.frags_stems))
                           for stemidx in range(len(self.frags_stems[fragidx]))]
        self.num_actions = len(self.action_map)

        # These values are used by Models to know how many inputs/logits to produce
        self.edges_are_duplicated = True
        # The ordering in which the model sees & produces logits for edges matters,
        # i.e. action(u, v) != action(v, u).
        # This is because of the way we encode attachment points (see below on semantics of SetEdgeAttr)
        self.edges_are_unordered = False
        self.num_new_node_values = len(self.frags_smi)
        self.num_node_attrs = 1
        self.num_node_attr_logits = 0
        self.num_node_dim = len(self.frags_smi) + 1
<<<<<<< HEAD
        # The semantics of the SetEdgeAttr indices is that, for edge (u, v), we use the first half
        # for u and the second half for v. Each logit i in the first half for a given edge
        # corresponds to setting the stem atom of fragment u used to attach between u and v to be i
        # (named f'{u}_attach') and vice versa for the second half and v, u.
        self.num_edge_attr_logits = (most_stems + 1) * 2
        # There are thus up to 2 edge attributes, the stem of u and the stem of v.
        self.num_edge_attrs = 2
=======
        self.num_edge_attr_logits = (most_stems + 1) * 2
>>>>>>> 838bbd62
        self.num_edge_dim = most_stems * 2
        self.num_cond_dim = num_cond_dim
        self.edges_are_duplicated = True
        self.edges_are_unordered = False

        # Order in which models have to output logits
        self.action_type_order = [GraphActionType.Stop, GraphActionType.AddNode, GraphActionType.SetEdgeAttr]
        self.bck_action_type_order = [
            GraphActionType.RemoveNode,
            GraphActionType.RemoveEdgeAttr,
        ]
        self.device = torch.device('cpu')

    def aidx_to_GraphAction(self, g: gd.Data, action_idx: Tuple[int, int, int], fwd: bool = True):
        """Translate an action index (e.g. from a GraphActionCategorical) to a GraphAction

        Parameters
        ----------
        g: gd.Data
            The graph object on which this action would be applied.
        action_idx: Tuple[int, int, int]
             A triple describing the type of action, and the corresponding row and column index for
             the corresponding Categorical matrix.

        Returns
        action: GraphAction
            A graph action whose type is one of Stop, AddNode, or SetEdgeAttr.
        """
        act_type, act_row, act_col = [int(i) for i in action_idx]
        if fwd:
            t = self.action_type_order[act_type]
        else:
            t = self.bck_action_type_order[act_type]
        if t is GraphActionType.Stop:
            return GraphAction(t)
        elif t is GraphActionType.AddNode:
            return GraphAction(t, source=act_row, value=act_col)
        elif t is GraphActionType.SetEdgeAttr:
            a, b = g.edge_index[:, act_row * 2]  # Edges are duplicated to get undirected GNN, deduplicated for logits
            if act_col < self.num_stem_acts:
                attr = f'{int(a)}_attach'
                val = act_col
            else:
                attr = f'{int(b)}_attach'
                val = act_col - self.num_stem_acts
            return GraphAction(t, source=a.item(), target=b.item(), attr=attr, value=val)
        elif t is GraphActionType.RemoveNode:
            return GraphAction(t, source=act_row)
        elif t is GraphActionType.RemoveEdgeAttr:
            a, b = g.edge_index[:, act_row * 2]
            attr = f'{int(a)}_attach' if act_col == 0 else f'{int(b)}_attach'
            return GraphAction(t, source=a.item(), target=b.item(), attr=attr)

    def GraphAction_to_aidx(self, g: gd.Data, action: GraphAction) -> Tuple[int, int, int]:
        """Translate a GraphAction to an index tuple

        Parameters
        ----------
        g: gd.Data
            The graph object on which this action would be applied.
        action: GraphAction
            A graph action whose type is one of Stop, AddNode, or SetEdgeAttr.

        Returns
        -------
        action_idx: Tuple[int, int, int]
             A triple describing the type of action, and the corresponding row and column index for
             the corresponding Categorical matrix.
        """
        if action.action is GraphActionType.Stop:
            row = col = 0
            type_idx = self.action_type_order.index(action.action)
        elif action.action is GraphActionType.AddNode:
            row = action.source
            col = action.value
            type_idx = self.action_type_order.index(action.action)
        elif action.action is GraphActionType.SetEdgeAttr:
            # Here the edges are duplicated, both (i,j) and (j,i) are in edge_index
            # so no need for a double check.
            row = (g.edge_index.T == torch.tensor([(action.source, action.target)])).prod(1).argmax()
            # Because edges are duplicated but logits aren't, divide by two
            row = row.div(2, rounding_mode='floor')  # type: ignore
            if action.attr == f'{int(action.source)}_attach':
                col = action.value
            else:
                col = action.value + self.num_stem_acts
            type_idx = self.action_type_order.index(action.action)
        elif action.action is GraphActionType.RemoveNode:
            row = action.source
            col = 0
            type_idx = self.bck_action_type_order.index(action.action)
        elif action.action is GraphActionType.RemoveEdgeAttr:
            row = (g.edge_index.T == torch.tensor([(action.source, action.target)])).prod(1).argmax()
            row = row.div(2, rounding_mode='floor')  # type: ignore
            if action.attr == f'{int(action.source)}_attach':
                col = 0
            else:
                col = 1
            type_idx = self.bck_action_type_order.index(action.action)
        return (type_idx, int(row), int(col))

    def graph_to_Data(self, g: Graph) -> gd.Data:
        """Convert a networkx Graph to a torch geometric Data instance
        Parameters
        ----------
        g: Graph
            A Graph object representing a fragment junction tree

        Returns
        -------
        data:  gd.Data
            The corresponding torch_geometric object.
        """
        x = torch.zeros((max(1, len(g.nodes)), self.num_node_dim))
        x[0, -1] = len(g.nodes) == 0
        edge_attr = torch.zeros((len(g.edges) * 2, self.num_edge_dim))
        set_edge_attr_mask = torch.zeros((len(g.edges), self.num_edge_attr_logits))
<<<<<<< HEAD
        # TODO: This is a bit silly but we have to do +1 when the graph is empty because the default
        # padding action is a [0, 0, 0], which needs to be legal for the empty state. Should be
        # fixable with a bit of smarts & refactoring.
        remove_node_mask = torch.zeros((x.shape[0], 1)) + (1 if len(g) == 0 else 0)
        remove_edge_attr_mask = torch.zeros((len(g.edges), self.num_edge_attrs))
=======
>>>>>>> 838bbd62
        if len(g):
            degrees = torch.tensor(list(g.degree))[:, 1]
            max_degrees = torch.tensor([len(self.frags_stems[g.nodes[n]['v']]) for n in g.nodes])
        else:
            degrees = max_degrees = torch.zeros((0,))
<<<<<<< HEAD
        for i, n in enumerate(g.nodes):
            x[i, g.nodes[n]['v']] = 1
            # The node must be connected to at most 1 other node and in the case where it is
            # connected to exactly one other node, the edge connecting them must not have any
            # attributes.
            edge_has_no_attr = bool(len(g.edges[list(g.edges(i))[0]]) == 0 if degrees[i] == 1 else degrees[i] == 0)
            remove_node_mask[i, 0] = degrees[i] <= 1 and edge_has_no_attr
=======
>>>>>>> 838bbd62

        # We compute the attachment points of fragments that have been already used so that we can
        # mask them out for the agent (so that only one neighbor can be attached to one attachment
        # point at a time).
        attached = defaultdict(list)
        # If there are unspecified attachment points, we will disallow the agent from using the stop
        # action.
        has_unfilled_attach = False
<<<<<<< HEAD
        for i, e in enumerate(g.edges):
=======
        for e in g.edges:
>>>>>>> 838bbd62
            ed = g.edges[e]
            a = ed.get(f'{int(e[0])}_attach', -1)
            b = ed.get(f'{int(e[1])}_attach', -1)
            if a >= 0:
                attached[e[0]].append(a)
<<<<<<< HEAD
                remove_edge_attr_mask[i, 0] = 1
=======
>>>>>>> 838bbd62
            else:
                has_unfilled_attach = True
            if b >= 0:
                attached[e[1]].append(b)
<<<<<<< HEAD
                remove_edge_attr_mask[i, 1] = 1
=======
>>>>>>> 838bbd62
            else:
                has_unfilled_attach = True
        # Here we encode the attached atoms in the edge features, as well as mask out attached
        # atoms.
        for i, e in enumerate(g.edges):
            ad = g.edges[e]
            a, b = e
            for n, offset in zip(e, [0, self.num_stem_acts]):
                idx = ad.get(f'{int(n)}_attach', -1) + 1
                edge_attr[i * 2, idx] = 1
                edge_attr[i * 2 + 1, idx] = 1
                if f'{int(n)}_attach' not in ad:
                    for attach_point in range(max_degrees[n]):
                        if attach_point not in attached[n]:
                            set_edge_attr_mask[i, offset + attach_point] = 1
        edge_index = torch.tensor([e for i, j in g.edges for e in [(i, j), (j, i)]], dtype=torch.long).reshape(
            (-1, 2)).T
        if x.shape[0] == self.max_frags:
            add_node_mask = torch.zeros((x.shape[0], self.num_new_node_values))
        else:
            add_node_mask = (degrees < max_degrees).float()[:, None] if len(g.nodes) else torch.ones((1, 1))
<<<<<<< HEAD
            add_node_mask = add_node_mask * torch.ones((x.shape[0], self.num_new_node_values))
        stop_mask = torch.zeros((1, 1)) if has_unfilled_attach or not len(g) else torch.ones((1, 1))

        return gd.Data(x, edge_index, edge_attr, stop_mask=stop_mask, add_node_mask=add_node_mask,
                       set_edge_attr_mask=set_edge_attr_mask, remove_node_mask=remove_node_mask,
                       remove_edge_attr_mask=remove_edge_attr_mask)
=======
        stop_mask = torch.zeros((1, 1)) if has_unfilled_attach or not len(g) else torch.ones((1, 1))

        return gd.Data(x, edge_index, edge_attr, stop_mask=stop_mask, add_node_mask=add_node_mask,
                       set_edge_attr_mask=set_edge_attr_mask)
>>>>>>> 838bbd62

    def collate(self, graphs: List[gd.Data]) -> gd.Batch:
        """Batch Data instances

        Parameters
        ----------
        graphs: List[gd.Data]
            A list of gd.Data objects (e.g. given by graph_to_Data).

        Returns
        batch: gd.Batch
            A torch_geometric Batch object
        """
        return gd.Batch.from_data_list(graphs, follow_batch=['edge_index'])

    def mol_to_graph(self, mol):
        """Convert an RDMol to a Graph"""
        raise NotImplementedError()

    def graph_to_mol(self, g: Graph) -> Chem.Mol:
        """Convert a Graph to an RDKit molecule

        Parameters
        ----------
        g: Graph
            A Graph instance representing a fragment junction tree.

        Returns
        -------
        m: Chem.Mol
            The corresponding RDKit molecule
        """
        offsets = np.cumsum([0] + [self.frags_numatm[g.nodes[i]['v']] for i in g])
        mol = None
        for i in g.nodes:
            if mol is None:
                mol = self.frags_mol[g.nodes[i]['v']]
            else:
                mol = Chem.CombineMols(mol, self.frags_mol[g.nodes[i]['v']])

        mol = Chem.EditableMol(mol)
        bond_atoms = []
        for a, b in g.edges:
            afrag = g.nodes[a]['v']
            bfrag = g.nodes[b]['v']
            u, v = (int(self.frags_stems[afrag][g.edges[(a, b)].get(f'{a}_attach', 0)] + offsets[a]),
                    int(self.frags_stems[bfrag][g.edges[(a, b)].get(f'{b}_attach', 0)] + offsets[b]))
            bond_atoms += [u, v]
            mol.AddBond(u, v, Chem.BondType.SINGLE)
        mol = mol.GetMol()

        def _pop_H(atom):
            atom = mol.GetAtomWithIdx(atom)
            nh = atom.GetNumExplicitHs()
            if nh > 0:
                atom.SetNumExplicitHs(nh - 1)

        list(map(_pop_H, bond_atoms))
        Chem.SanitizeMol(mol)
        return mol

    def is_sane(self, g: Graph) -> bool:
        """Verifies whether the given Graph is valid according to RDKit"""
        try:
            mol = self.graph_to_mol(g)
            assert Chem.MolFromSmiles(Chem.MolToSmiles(mol)) is not None
        except Exception:
            return False
        if mol is None:
            return False
        return True<|MERGE_RESOLUTION|>--- conflicted
+++ resolved
@@ -1,9 +1,4 @@
 from collections import defaultdict
-<<<<<<< HEAD
-import json
-import os
-=======
->>>>>>> 838bbd62
 from typing import List, Tuple
 
 import numpy as np
@@ -41,14 +36,10 @@
             the fragments of Bengio et al., 2021.
         """
         self.max_frags = max_frags
-<<<<<<< HEAD
-        smi, stems = zip(*json.load(open(os.path.split(__file__)[0] + '/frags_72.json', 'r')))
-=======
         if fragments is None:
             smi, stems = zip(*bengio2021flow.FRAGMENTS)
         else:
             smi, stems = zip(*fragments)
->>>>>>> 838bbd62
         self.frags_smi = smi
         self.frags_mol = [Chem.MolFromSmiles(i) for i in self.frags_smi]
         self.frags_stems = stems
@@ -69,7 +60,6 @@
         self.num_node_attrs = 1
         self.num_node_attr_logits = 0
         self.num_node_dim = len(self.frags_smi) + 1
-<<<<<<< HEAD
         # The semantics of the SetEdgeAttr indices is that, for edge (u, v), we use the first half
         # for u and the second half for v. Each logit i in the first half for a given edge
         # corresponds to setting the stem atom of fragment u used to attach between u and v to be i
@@ -77,9 +67,6 @@
         self.num_edge_attr_logits = (most_stems + 1) * 2
         # There are thus up to 2 edge attributes, the stem of u and the stem of v.
         self.num_edge_attrs = 2
-=======
-        self.num_edge_attr_logits = (most_stems + 1) * 2
->>>>>>> 838bbd62
         self.num_edge_dim = most_stems * 2
         self.num_cond_dim = num_cond_dim
         self.edges_are_duplicated = True
@@ -197,20 +184,16 @@
         x[0, -1] = len(g.nodes) == 0
         edge_attr = torch.zeros((len(g.edges) * 2, self.num_edge_dim))
         set_edge_attr_mask = torch.zeros((len(g.edges), self.num_edge_attr_logits))
-<<<<<<< HEAD
         # TODO: This is a bit silly but we have to do +1 when the graph is empty because the default
         # padding action is a [0, 0, 0], which needs to be legal for the empty state. Should be
         # fixable with a bit of smarts & refactoring.
         remove_node_mask = torch.zeros((x.shape[0], 1)) + (1 if len(g) == 0 else 0)
         remove_edge_attr_mask = torch.zeros((len(g.edges), self.num_edge_attrs))
-=======
->>>>>>> 838bbd62
         if len(g):
             degrees = torch.tensor(list(g.degree))[:, 1]
             max_degrees = torch.tensor([len(self.frags_stems[g.nodes[n]['v']]) for n in g.nodes])
         else:
             degrees = max_degrees = torch.zeros((0,))
-<<<<<<< HEAD
         for i, n in enumerate(g.nodes):
             x[i, g.nodes[n]['v']] = 1
             # The node must be connected to at most 1 other node and in the case where it is
@@ -218,8 +201,6 @@
             # attributes.
             edge_has_no_attr = bool(len(g.edges[list(g.edges(i))[0]]) == 0 if degrees[i] == 1 else degrees[i] == 0)
             remove_node_mask[i, 0] = degrees[i] <= 1 and edge_has_no_attr
-=======
->>>>>>> 838bbd62
 
         # We compute the attachment points of fragments that have been already used so that we can
         # mask them out for the agent (so that only one neighbor can be attached to one attachment
@@ -228,28 +209,18 @@
         # If there are unspecified attachment points, we will disallow the agent from using the stop
         # action.
         has_unfilled_attach = False
-<<<<<<< HEAD
         for i, e in enumerate(g.edges):
-=======
-        for e in g.edges:
->>>>>>> 838bbd62
             ed = g.edges[e]
             a = ed.get(f'{int(e[0])}_attach', -1)
             b = ed.get(f'{int(e[1])}_attach', -1)
             if a >= 0:
                 attached[e[0]].append(a)
-<<<<<<< HEAD
                 remove_edge_attr_mask[i, 0] = 1
-=======
->>>>>>> 838bbd62
             else:
                 has_unfilled_attach = True
             if b >= 0:
                 attached[e[1]].append(b)
-<<<<<<< HEAD
                 remove_edge_attr_mask[i, 1] = 1
-=======
->>>>>>> 838bbd62
             else:
                 has_unfilled_attach = True
         # Here we encode the attached atoms in the edge features, as well as mask out attached
@@ -271,19 +242,12 @@
             add_node_mask = torch.zeros((x.shape[0], self.num_new_node_values))
         else:
             add_node_mask = (degrees < max_degrees).float()[:, None] if len(g.nodes) else torch.ones((1, 1))
-<<<<<<< HEAD
             add_node_mask = add_node_mask * torch.ones((x.shape[0], self.num_new_node_values))
         stop_mask = torch.zeros((1, 1)) if has_unfilled_attach or not len(g) else torch.ones((1, 1))
 
         return gd.Data(x, edge_index, edge_attr, stop_mask=stop_mask, add_node_mask=add_node_mask,
                        set_edge_attr_mask=set_edge_attr_mask, remove_node_mask=remove_node_mask,
                        remove_edge_attr_mask=remove_edge_attr_mask)
-=======
-        stop_mask = torch.zeros((1, 1)) if has_unfilled_attach or not len(g) else torch.ones((1, 1))
-
-        return gd.Data(x, edge_index, edge_attr, stop_mask=stop_mask, add_node_mask=add_node_mask,
-                       set_edge_attr_mask=set_edge_attr_mask)
->>>>>>> 838bbd62
 
     def collate(self, graphs: List[gd.Data]) -> gd.Batch:
         """Batch Data instances
