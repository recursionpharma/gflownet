from typing import List, Tuple

import networkx as nx
import numpy as np
import rdkit.Chem as Chem
import torch
import torch_geometric.data as gd
from rdkit.Chem import Mol
from rdkit.Chem.rdchem import BondType, ChiralType

from gflownet.envs.graph_building_env import Graph, GraphAction, GraphActionType, GraphBuildingEnvContext
from gflownet.utils.graphs import random_walk_probs

DEFAULT_CHIRAL_TYPES = [ChiralType.CHI_UNSPECIFIED, ChiralType.CHI_TETRAHEDRAL_CW, ChiralType.CHI_TETRAHEDRAL_CCW]


class MolBuildingEnvContext(GraphBuildingEnvContext):
    """A specification of what is being generated for a GraphBuildingEnv

    This context specifies how to create molecules atom-by-atom (and attribute-by-attribute).
    """

    def __init__(
        self,
        atoms=["C", "N", "O", "F", "P", "S"],
        num_cond_dim=0,
        chiral_types=DEFAULT_CHIRAL_TYPES,
        charges=[0, 1, -1],
        expl_H_range=[0, 1],
        allow_explicitly_aromatic=False,
        num_rw_feat=8,
    ):
        """An env context for building molecules atom-by-atom and bond-by-bond.

        Parameters
        ----------
        atoms: List[str]
            The list of allowed atoms. (default, [C, N, O, F, P, S], the six "biological" elements)
        num_cond_dim: int
            The number of dimensions the conditioning vector will have. (default 0)
        chiral_types: List[rdkit.Chem.rdchem.ChiralType]
            The list of allowed chiral types. (default [unspecified, CW, CCW])
        charges: List[int]
            The list of allowed charges on atoms. (default [0, 1, -1])
        expl_H_range: List[int]
            The list of allowed explicit # of H values. (default [0, 1])
        allow_explicitly_aromatic: bool
            If true, then the agent is allowed to set bonds to be aromatic, otherwise the agent has to
            generate a Kekulized version of aromatic rings and we rely on rdkit to recover aromaticity.
            (default False)
        num_rw_feat: int
            If >0, augments the feature representation with n-step random walk features. (default n=8).
        """
        # idx 0 has to coincide with the default value
        self.atom_attr_values = {
            "v": atoms + ["*"],
            "chi": chiral_types,
            "charge": charges,
            "expl_H": expl_H_range,
            "no_impl": [False, True],
            "fill_wildcard": [None] + atoms,  # default is, there is nothing
        }
        self.num_rw_feat = num_rw_feat

        self.default_wildcard_replacement = "C"
        self.negative_attrs = ["fill_wildcard"]
        self.atom_attr_defaults = {k: self.atom_attr_values[k][0] for k in self.atom_attr_values}
        # The size of the input vector for each atom
        self.atom_attr_size = sum(len(i) for i in self.atom_attr_values.values())
        self.atom_attrs = sorted(self.atom_attr_values.keys())
        # The beginning position within the input vector of each attribute
        self.atom_attr_slice = [0] + list(np.cumsum([len(self.atom_attr_values[i]) for i in self.atom_attrs]))
        # The beginning position within the logit vector of each attribute
        num_atom_logits = [len(self.atom_attr_values[i]) - 1 for i in self.atom_attrs]
        self.atom_attr_logit_slice = {
            k: (s, e)
            for k, s, e in zip(self.atom_attrs, [0] + list(np.cumsum(num_atom_logits)), np.cumsum(num_atom_logits))
        }
        # The attribute and value each logit dimension maps back to
        self.atom_attr_logit_map = [
            (k, v)
            for k in self.atom_attrs
            if k != "v"
            # index 0 is skipped because it is the default value
            for v in self.atom_attr_values[k][1:]
        ]

        # By default, instead of allowing/generating aromatic bonds, we instead "ask of" the
        # generative process to generate a Kekulized form of the molecule. RDKit is capable of
        # recovering aromatic ring, and so we leave it at that.
        self.allow_explicitly_aromatic = allow_explicitly_aromatic
        aromatic_optional = [BondType.AROMATIC] if allow_explicitly_aromatic else []
        self.bond_attr_values = {
            "type": [BondType.SINGLE, BondType.DOUBLE, BondType.TRIPLE] + aromatic_optional,
        }
        self.bond_attr_defaults = {k: self.bond_attr_values[k][0] for k in self.bond_attr_values}
        self.bond_attr_size = sum(len(i) for i in self.bond_attr_values.values())
        self.bond_attrs = sorted(self.bond_attr_values.keys())
        self.bond_attr_slice = [0] + list(np.cumsum([len(self.bond_attr_values[i]) for i in self.bond_attrs]))
        num_bond_logits = [len(self.bond_attr_values[i]) - 1 for i in self.bond_attrs]
        self.bond_attr_logit_slice = {
            k: (s, e)
            for k, s, e in zip(self.bond_attrs, [0] + list(np.cumsum(num_bond_logits)), np.cumsum(num_bond_logits))
        }
        self.bond_attr_logit_map = [(k, v) for k in self.bond_attrs for v in self.bond_attr_values[k][1:]]
        self._bond_valence = {
            BondType.SINGLE: 1,
            BondType.DOUBLE: 2,
            BondType.TRIPLE: 3,
            BondType.AROMATIC: 1.5,
        }
        pt = Chem.GetPeriodicTable()
        self._max_atom_valence = {
<<<<<<< HEAD
            **{
                a: max(pt.GetValenceList(a)) for a in atoms
            },
            'N': 5,  # allow nitro groups by allowing the 5-valent N (perhaps there's a better way?)
            '*': 0,  # wildcard atoms have 0 valence until filled in
=======
            **{a: max(pt.GetValenceList(a)) for a in atoms},
            "N": 5,  # allow nitro groups by allowing the 5-valent N (perhaps there's a better way?)
            "*": 0,  # wildcard atoms have 0 valence until filled in
>>>>>>> e7708294
        }

        # These values are used by Models to know how many inputs/logits to produce
        self.num_new_node_values = len(atoms)
        self.num_node_attr_logits = len(self.atom_attr_logit_map)
        self.num_node_dim = self.atom_attr_size + 1 + self.num_rw_feat
        self.num_edge_attr_logits = len(self.bond_attr_logit_map)
        self.num_edge_dim = self.bond_attr_size
        self.num_node_attrs = len(self.atom_attrs)
        self.num_edge_attrs = len(self.bond_attrs)
        self.num_cond_dim = num_cond_dim
        self.edges_are_duplicated = True
        self.edges_are_unordered = True

        # Order in which models have to output logits
        self.action_type_order = [
            GraphActionType.Stop,
            GraphActionType.AddNode,
            GraphActionType.SetNodeAttr,
            GraphActionType.AddEdge,
            GraphActionType.SetEdgeAttr,
        ]
        self.device = torch.device("cpu")

    def aidx_to_GraphAction(self, g: gd.Data, action_idx: Tuple[int, int, int], fwd: bool = True):
        """Translate an action index (e.g. from a GraphActionCategorical) to a GraphAction"""
        act_type, act_row, act_col = [int(i) for i in action_idx]
        t = self.action_type_order[act_type]
        if t is GraphActionType.Stop:
            return GraphAction(t)
        elif t is GraphActionType.AddNode:
            return GraphAction(t, source=act_row, value=self.atom_attr_values["v"][act_col])
        elif t is GraphActionType.SetNodeAttr:
            attr, val = self.atom_attr_logit_map[act_col]
            return GraphAction(t, source=act_row, attr=attr, value=val)
        elif t is GraphActionType.AddEdge:
            a, b = g.non_edge_index[:, act_row]
            return GraphAction(t, source=a.item(), target=b.item())
        elif t is GraphActionType.SetEdgeAttr:
            a, b = g.edge_index[:, act_row * 2]  # Edges are duplicated to get undirected GNN, deduplicated for logits
            attr, val = self.bond_attr_logit_map[act_col]
            return GraphAction(t, source=a.item(), target=b.item(), attr=attr, value=val)

    def GraphAction_to_aidx(self, g: gd.Data, action: GraphAction) -> Tuple[int, int, int]:
        """Translate a GraphAction to an index tuple"""
        if action.action is GraphActionType.Stop:
            row = col = 0
        elif action.action is GraphActionType.AddNode:
            row = action.source
            col = self.atom_attr_values["v"].index(action.value)
        elif action.action is GraphActionType.SetNodeAttr:
            row = action.source
            # - 1 because the default is index 0
            col = (
                self.atom_attr_values[action.attr].index(action.value) - 1 + self.atom_attr_logit_slice[action.attr][0]
            )
        elif action.action is GraphActionType.AddEdge:
            # Here we have to retrieve the index in non_edge_index of an edge (s,t)
            # that's also possibly in the reverse order (t,s).
            # That's definitely not too efficient, can we do better?
            row = (
                (g.non_edge_index.T == torch.tensor([(action.source, action.target)])).prod(1)
                + (g.non_edge_index.T == torch.tensor([(action.target, action.source)])).prod(1)
            ).argmax()
            col = 0
        elif action.action is GraphActionType.SetEdgeAttr:
            # Here the edges are duplicated, both (i,j) and (j,i) are in edge_index
            # so no need for a double check.
            # row = ((g.edge_index.T == torch.tensor([(action.source, action.target)])).prod(1) +
            #       (g.edge_index.T == torch.tensor([(action.target, action.source)])).prod(1)).argmax()
            row = (g.edge_index.T == torch.tensor([(action.source, action.target)])).prod(1).argmax()
            # Because edges are duplicated but logits aren't, divide by two
            row = row.div(2, rounding_mode="floor")  # type: ignore
            col = (
                self.bond_attr_values[action.attr].index(action.value) - 1 + self.bond_attr_logit_slice[action.attr][0]
            )
        type_idx = self.action_type_order.index(action.action)
        return (type_idx, int(row), int(col))

    def graph_to_Data(self, g: Graph) -> gd.Data:
        """Convert a networkx Graph to a torch geometric Data instance"""
        x = torch.zeros((max(1, len(g.nodes)), self.num_node_dim - self.num_rw_feat))
        x[0, -1] = len(g.nodes) == 0
        add_node_mask = torch.ones((x.shape[0], self.num_new_node_values))
        explicit_valence = {}
        max_valence = {}
        set_node_attr_mask = torch.ones((x.shape[0], self.num_node_attr_logits))
        if not len(g.nodes):
            set_node_attr_mask *= 0
        for i, n in enumerate(g.nodes):
            ad = g.nodes[n]
            for k, sl in zip(self.atom_attrs, self.atom_attr_slice):
                idx = self.atom_attr_values[k].index(ad[k]) if k in ad else 0
                x[i, sl + idx] = 1
                # If the attribute is already there, mask out logits
                # (or if the attribute is a negative attribute and has been filled)
                if k in self.negative_attrs:
                    if k in ad and idx > 0 or k not in ad:
                        s, e = self.atom_attr_logit_slice[k]
                        set_node_attr_mask[i, s:e] = 0
                elif k in ad:
                    s, e = self.atom_attr_logit_slice[k]
                    set_node_attr_mask[i, s:e] = 0
            # Account for charge and explicit Hs in atom as limiting the total valence
            max_atom_valence = self._max_atom_valence[ad.get("fill_wildcard", None) or ad["v"]]
            max_valence[n] = max_atom_valence - abs(ad.get("charge", 0)) - ad.get("expl_H", 0)
            # Compute explicitly defined valence:
            explicit_valence[n] = 0
            for ne in g[n]:
                explicit_valence[n] += self._bond_valence[g.edges[(n, ne)].get("type", self.bond_attr_defaults["type"])]
            # If the valence is maxed out, mask out logits that would add a new atom + single bond to this node
            if explicit_valence[n] >= max_valence[n]:
                add_node_mask[i, :] = 0
            # If charge is not yet defined make sure there is room in the valence
            if "charge" not in ad and explicit_valence[n] + 1 > max_valence[n]:
                s, e = self.atom_attr_logit_slice["charge"]
                set_node_attr_mask[i, s:e] = 0
            # idem for explicit hydrogens
            if "expl_H" not in ad and explicit_valence[n] + 1 > max_valence[n]:
                s, e = self.atom_attr_logit_slice["expl_H"]
                set_node_attr_mask[i, s:e] = 0

        edge_attr = torch.zeros((len(g.edges) * 2, self.num_edge_dim))
        set_edge_attr_mask = torch.zeros((len(g.edges), self.num_edge_attr_logits))
        for i, e in enumerate(g.edges):
            ad = g.edges[e]
            for k, sl in zip(self.bond_attrs, self.bond_attr_slice):
                idx = self.bond_attr_values[k].index(ad[k]) if k in ad else 0
                edge_attr[i * 2, sl + idx] = 1
                edge_attr[i * 2 + 1, sl + idx] = 1
                if k in ad:  # If the attribute is already there, mask out logits
                    s, e = self.bond_attr_logit_slice[k]
                    set_edge_attr_mask[i, s:e] = 0
            # Check which bonds don't bust the valence of their atoms
            if "type" not in ad:  # Only if type isn't already set
                sl, _ = self.bond_attr_logit_slice["type"]
                for ti, bond_type in enumerate(self.bond_attr_values["type"][1:]):  # [1:] because 0th is default
                    # -1 because we'd be removing the single bond and replacing it with a double/triple/aromatic bond
                    is_ok = all([explicit_valence[n] + self._bond_valence[bond_type] - 1 <= max_valence[n] for n in e])
                    set_edge_attr_mask[i, sl + ti] = float(is_ok)
        edge_index = (
            torch.tensor([e for i, j in g.edges for e in [(i, j), (j, i)]], dtype=torch.long).reshape((-1, 2)).T
        )
        gc = nx.complement(g)

        def is_ok_non_edge(e):
            return all([explicit_valence[i] + 1 <= max_valence[i] for i in e])

        non_edge_index = torch.tensor([i for i in gc.edges if is_ok_non_edge(i)], dtype=torch.long).T.reshape((2, -1))
        data = gd.Data(
            x,
            edge_index,
            edge_attr,
            non_edge_index=non_edge_index,
            add_node_mask=add_node_mask,
            set_node_attr_mask=set_node_attr_mask,
            add_edge_mask=torch.ones((non_edge_index.shape[1], 1)),  # Already filtered by is_ok_non_edge
            set_edge_attr_mask=set_edge_attr_mask,
        )
        if self.num_rw_feat > 0:
            data.x = torch.cat([data.x, random_walk_probs(data, self.num_rw_feat, skip_odd=True)], 1)
        return data

    def collate(self, graphs: List[gd.Data]):
        """Batch Data instances"""
        return gd.Batch.from_data_list(graphs, follow_batch=["edge_index", "non_edge_index"])

    def mol_to_graph(self, mol: Mol) -> Graph:
        """Convert an RDMol to a Graph"""
        g = Graph()
        mol = Mol(mol)  # Make a copy
        if not self.allow_explicitly_aromatic:
            # If we disallow aromatic bonds, ask rdkit to Kekulize mol and remove aromatic bond flags
            Chem.Kekulize(mol, clearAromaticFlags=True)
        # Only set an attribute tag if it is not the default attribute
        for a in mol.GetAtoms():
            attrs = {
                "chi": a.GetChiralTag(),
                "charge": a.GetFormalCharge(),
                "expl_H": a.GetNumExplicitHs(),
                # RDKit makes * atoms have no implicit Hs, but we don't want this to trickle down.
                "no_impl": a.GetNoImplicit() and a.GetSymbol() != "*",
            }
<<<<<<< HEAD
            g.add_node(a.GetIdx(), v=a.GetSymbol(), **{
                attr: val for attr, val in attrs.items() if val != self.atom_attr_defaults[attr]
            }, **({
                'fill_wildcard': None
            } if a.GetSymbol() == '*' else {}))
        for b in mol.GetBonds():
            attrs = {'type': b.GetBondType()}
            g.add_edge(b.GetBeginAtomIdx(), b.GetEndAtomIdx(), **{
                attr: val for attr, val in attrs.items() if val != self.bond_attr_defaults[attr]
            })
=======
            g.add_node(
                a.GetIdx(),
                v=a.GetSymbol(),
                **{attr: val for attr, val in attrs.items() if val != self.atom_attr_defaults[attr]},
                **({"fill_wildcard": None} if a.GetSymbol() == "*" else {}),
            )
        for b in mol.GetBonds():
            attrs = {"type": b.GetBondType()}
            g.add_edge(
                b.GetBeginAtomIdx(),
                b.GetEndAtomIdx(),
                **{attr: val for attr, val in attrs.items() if val != self.bond_attr_defaults[attr]},
            )
>>>>>>> e7708294
        return g

    def graph_to_mol(self, g: Graph) -> Mol:
        mp = Chem.RWMol()
        mp.BeginBatchEdit()
        for i in range(len(g.nodes)):
            d = g.nodes[i]
            s = d.get("fill_wildcard", d["v"])
            a = Chem.Atom(s if s is not None else self.default_wildcard_replacement)
            if "chi" in d:
                a.SetChiralTag(d["chi"])
            if "charge" in d:
                a.SetFormalCharge(d["charge"])
            if "expl_H" in d:
                a.SetNumExplicitHs(d["expl_H"])
            if "no_impl" in d:
                a.SetNoImplicit(d["no_impl"])
            mp.AddAtom(a)
        for e in g.edges:
            d = g.edges[e]
            mp.AddBond(e[0], e[1], d.get("type", BondType.SINGLE))
        mp.CommitBatchEdit()
        Chem.SanitizeMol(mp)
        return mp

    def is_sane(self, g: Graph) -> bool:
        try:
            mol = self.graph_to_mol(g)
            assert Chem.MolFromSmiles(Chem.MolToSmiles(mol)) is not None
        except Exception:
            return False
        if mol is None:
            return False
        return True<|MERGE_RESOLUTION|>--- conflicted
+++ resolved
@@ -111,17 +111,9 @@
         }
         pt = Chem.GetPeriodicTable()
         self._max_atom_valence = {
-<<<<<<< HEAD
-            **{
-                a: max(pt.GetValenceList(a)) for a in atoms
-            },
-            'N': 5,  # allow nitro groups by allowing the 5-valent N (perhaps there's a better way?)
-            '*': 0,  # wildcard atoms have 0 valence until filled in
-=======
             **{a: max(pt.GetValenceList(a)) for a in atoms},
             "N": 5,  # allow nitro groups by allowing the 5-valent N (perhaps there's a better way?)
             "*": 0,  # wildcard atoms have 0 valence until filled in
->>>>>>> e7708294
         }
 
         # These values are used by Models to know how many inputs/logits to produce
@@ -305,18 +297,6 @@
                 # RDKit makes * atoms have no implicit Hs, but we don't want this to trickle down.
                 "no_impl": a.GetNoImplicit() and a.GetSymbol() != "*",
             }
-<<<<<<< HEAD
-            g.add_node(a.GetIdx(), v=a.GetSymbol(), **{
-                attr: val for attr, val in attrs.items() if val != self.atom_attr_defaults[attr]
-            }, **({
-                'fill_wildcard': None
-            } if a.GetSymbol() == '*' else {}))
-        for b in mol.GetBonds():
-            attrs = {'type': b.GetBondType()}
-            g.add_edge(b.GetBeginAtomIdx(), b.GetEndAtomIdx(), **{
-                attr: val for attr, val in attrs.items() if val != self.bond_attr_defaults[attr]
-            })
-=======
             g.add_node(
                 a.GetIdx(),
                 v=a.GetSymbol(),
@@ -330,7 +310,6 @@
                 b.GetEndAtomIdx(),
                 **{attr: val for attr, val in attrs.items() if val != self.bond_attr_defaults[attr]},
             )
->>>>>>> e7708294
         return g
 
     def graph_to_mol(self, g: Graph) -> Mol:
