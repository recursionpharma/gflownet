import copy
import enum
<<<<<<< HEAD
from functools import cached_property
import re
=======
from collections import defaultdict
>>>>>>> 45a3f796
from typing import Any, Dict, List, Tuple

import networkx as nx
import numpy as np
import torch
import torch_geometric.data as gd
from networkx.algorithms.isomorphism import is_isomorphic
from rdkit.Chem import Mol
from torch_scatter import scatter, scatter_max


class Graph(nx.Graph):
    # Subclassing nx.Graph for debugging purposes
    def __str__(self):
        return repr(self)

    def __repr__(self):
        return f'<{list(self.nodes)}, {list(self.edges)}, {list(self.nodes[i]["v"] for i in self.nodes)}>'


def graph_without_edge(g, e):
    gp = g.copy()
    gp.remove_edge(*e)
    return gp


def graph_without_node(g, n):
    gp = g.copy()
    gp.remove_node(n)
    return gp


def graph_without_node_attr(g, n, a):
    gp = g.copy()
    del gp.nodes[n][a]
    return gp


def graph_without_edge_attr(g, e, a):
    gp = g.copy()
    del gp.edges[e][a]
    return gp


class GraphActionType(enum.Enum):
    # Forward actions
    Stop = enum.auto()
    AddNode = enum.auto()
    AddEdge = enum.auto()
    SetNodeAttr = enum.auto()
    SetEdgeAttr = enum.auto()
    # Backward actions
    RemoveNode = enum.auto()
    RemoveEdge = enum.auto()
    RemoveNodeAttr = enum.auto()
    RemoveEdgeAttr = enum.auto()

    @cached_property
    def cname(self):
        return re.sub(r"(?<!^)(?=[A-Z])", "_", self.name).lower()

    @cached_property
    def mask_name(self):
        return self.cname + "_mask"

    @cached_property
    def is_backward(self):
        return self.name.startswith("Remove")


class GraphAction:
    def __init__(self, action: GraphActionType, source=None, target=None, value=None, attr=None, relabel=None):
        """A single graph-building action

        Parameters
        ----------
        action: GraphActionType
            the action type
        source: int
            the source node this action is applied on
        target: int, optional
            the target node (i.e. if specified this is an edge action)
        attr: str, optional
            the set attribute of a node/edge
        value: Any, optional
            the value (e.g. new node type) applied
        relabel: int, optional
            for AddNode actions, relabels the new node with that id
        """
        self.action = action
        self.source = source
        self.target = target
        self.attr = attr
        self.value = value
        self.relabel = relabel  # TODO: deprecate this?

    def __repr__(self):
        attrs = ", ".join(str(i) for i in [self.source, self.target, self.attr, self.value] if i is not None)
        return f"<{self.action}, {attrs}>"


class GraphBuildingEnv:
    """
    A Graph building environment which induces a DAG state space, compatible with GFlowNet.
    Supports forward and backward actions, with a `parents` function that list parents of
    forward actions.

    Edges and nodes can have attributes added to them in a key:value style.

    Edges and nodes are created with _implicit_ default attribute
    values (e.g. chirality, single/double bondness) so that:
        - an agent gets to do an extra action to set that attribute, but only
          if it is still default-valued (DAG property preserved)
        - we can generate a legal action for any attribute that isn't a default one.
    """

    def __init__(self, allow_add_edge=True, allow_node_attr=True, allow_edge_attr=True):
        """A graph building environment instance

        Parameters
        ----------
        allow_add_edge: bool
            if True, allows this action and computes AddEdge parents (i.e. if False, this
            env only allows for tree generation)
        allow_node_attr: bool
            if True, allows this action and computes SetNodeAttr parents
        allow_edge_attr: bool
            if True, allows this action and computes SetEdgeAttr parents
        """
        self.allow_add_edge = allow_add_edge
        self.allow_node_attr = allow_node_attr
        self.allow_edge_attr = allow_edge_attr

    def new(self):
        return Graph()

    def step(self, g: Graph, action: GraphAction) -> Graph:
        """Step forward the given graph state with an action

        Parameters
        ----------
        g: Graph
            the graph to be modified
        action: GraphAction
            the action taken on the graph, indices must match

        Returns
        -------
        gp: Graph
            the new graph
        """
        gp = g.copy()
        if action.action is GraphActionType.AddEdge:
            a, b = action.source, action.target
            assert self.allow_add_edge
            assert a in g and b in g
            if a > b:
                a, b = b, a
            assert a != b
            assert not g.has_edge(a, b)
            # Ideally the FA underlying this must only be able to send
            # create_edge actions which respect this a<b property (or
            # its inverse!) , otherwise symmetry will be broken
            # because of the way the parents method is written
            gp.add_edge(a, b)

        elif action.action is GraphActionType.AddNode:
            if len(g) == 0:
                assert action.source == 0  # TODO: this may not be useful
                gp.add_node(0, v=action.value)
            else:
                assert action.source in g.nodes
                e = [action.source, max(g.nodes) + 1]
                if action.relabel is not None:
                    raise ValueError("deprecated")
                # if kw and 'relabel' in kw:
                #     e[1] = kw['relabel']  # for `parent` consistency, allow relabeling
                assert not g.has_edge(*e)
                gp.add_node(e[1], v=action.value)
                gp.add_edge(*e)

        elif action.action is GraphActionType.SetNodeAttr:
            assert self.allow_node_attr
            assert action.source in gp.nodes
            # For some "optional" attributes like wildcard atoms, we indicate that they haven't been
            # chosen by the 'None' value. Here we make sure that either the attribute doesn't
            # exist, or that it's an optional attribute that hasn't yet been set.
            assert action.attr not in gp.nodes[action.source] or gp.nodes[action.source][action.attr] is None
            gp.nodes[action.source][action.attr] = action.value

        elif action.action is GraphActionType.SetEdgeAttr:
            assert self.allow_edge_attr
            assert g.has_edge(action.source, action.target)
            assert action.attr not in gp.edges[(action.source, action.target)]
            gp.edges[(action.source, action.target)][action.attr] = action.value

        elif action.action is GraphActionType.RemoveNode:
            assert g.has_node(action.source)
            gp = graph_without_node(gp, action.source)
        elif action.action is GraphActionType.RemoveNodeAttr:
            assert g.has_node(action.source)
            gp = graph_without_node_attr(gp, action.source, action.attr)
        elif action.action is GraphActionType.RemoveEdge:
            assert g.has_edge(action.source, action.target)
            gp = graph_without_edge(gp, (action.source, action.target))
        elif action.action is GraphActionType.RemoveEdgeAttr:
            assert g.has_edge(action.source, action.target)
            gp = graph_without_edge_attr(gp, (action.source, action.target), action.attr)
        else:
<<<<<<< HEAD
=======
            # TODO: backward actions if we want to support MCMC-GFN style algorithms
>>>>>>> 45a3f796
            raise ValueError(f"Unknown action type {action.action}", action.action)

        return gp

    def parents(self, g: Graph):
        """List possible parents of graph `g`

        Parameters
        ----------
        g: Graph
            graph

        Returns
        -------
        parents: List[Pair(GraphAction, Graph)]
            The list of parent-action pairs that lead to `g`.
        """
        parents: List[Tuple[GraphAction, Graph]] = []
        # Count node degrees
        degree: Dict[int, int] = defaultdict(int)
        for a, b in g.edges:
            degree[a] += 1
            degree[b] += 1

        def add_parent(a, new_g):
            # Only add parent if the proposed parent `new_g` is not isomorphic
            # to already identified parents
            for ap, gp in parents:
                # Here we are relying on the dict equality operator for nodes and edges
                if is_isomorphic(new_g, gp, lambda a, b: a == b, lambda a, b: a == b):
                    return
            parents.append((a, new_g))

        for a, b in g.edges:
            if degree[a] > 1 and degree[b] > 1 and len(g.edges[(a, b)]) == 0:
                # Can only remove edges connected to non-leaves and without
                # attributes (the agent has to remove the attrs, then remove
                # the edge)
                new_g = graph_without_edge(g, (a, b))
                if nx.algorithms.is_connected(new_g):
                    add_parent(GraphAction(GraphActionType.AddEdge, source=a, target=b), new_g)
            for k in g.edges[(a, b)]:
                add_parent(
                    GraphAction(GraphActionType.SetEdgeAttr, source=a, target=b, attr=k, value=g.edges[(a, b)][k]),
                    graph_without_edge_attr(g, (a, b), k),
                )

        for i in g.nodes:
            # Can only remove leaf nodes and without attrs (except 'v'),
            # and without edges with attrs.
            if degree[i] == 1 and len(g.nodes[i]) == 1:
                edge = list(g.edges(i))[0]  # There should only be one since deg == 1
                if len(g.edges[edge]) == 0:
                    anchor = edge[0] if edge[1] == i else edge[1]
                    new_g = graph_without_node(g, i)
                    add_parent(GraphAction(GraphActionType.AddNode, source=anchor, value=g.nodes[i]["v"]), new_g)
            if len(g.nodes) == 1:
                # The final node is degree 0, need this special case to remove it
                # and end up with S0, the empty graph root
                add_parent(
                    GraphAction(GraphActionType.AddNode, source=0, value=g.nodes[i]["v"]), graph_without_node(g, i)
                )
            for k in g.nodes[i]:
                if k == "v":
                    continue
                add_parent(
                    GraphAction(GraphActionType.SetNodeAttr, source=i, attr=k, value=g.nodes[i][k]),
                    graph_without_node_attr(g, i, k),
                )
        return parents

    def count_backward_transitions(self, g: Graph, check_idempotent: bool = False):
        """Counts the number of parents of g (by default, without checking for isomorphisms)"""
        # We can count actions backwards easily, but only if we don't check that they don't lead to
        # the same parent. To do so, we need to enumerate (unique) parents and count how many there are:
        if check_idempotent:
            return len(self.parents(g))
        c = 0
        deg = [g.degree[i] for i in range(len(g.nodes))]
        for a, b in g.edges:
            if deg[a] > 1 and deg[b] > 1 and len(g.edges[(a, b)]) == 0:
                # Can only remove edges connected to non-leaves and without
                # attributes (the agent has to remove the attrs, then remove
                # the edge). Removal cannot disconnect the graph.
                new_g = graph_without_edge(g, (a, b))
                if nx.algorithms.is_connected(new_g):
                    c += 1
            c += len(g.edges[(a, b)])  # One action per edge attr
        for i in g.nodes:
            if deg[i] == 1 and len(g.nodes[i]) == 1 and len(g.edges[list(g.edges(i))[0]]) == 0:
                c += 1
            c += len(g.nodes[i]) - 1  # One action per node attr, except 'v'
            if len(g.nodes) == 1 and len(g.nodes[i]) == 1:
                # special case if last node in graph
                c += 1
        return c

    def reverse(self, g: Graph, ga: GraphAction):
        if ga.action == GraphActionType.Stop:
            return ga
        if ga.action == GraphActionType.AddNode:
            return GraphAction(GraphActionType.RemoveNode, source=len(g.nodes))
        if ga.action == GraphActionType.AddEdge:
            return GraphAction(GraphActionType.RemoveEdge, source=ga.source, target=ga.target)
        if ga.action == GraphActionType.SetNodeAttr:
            return GraphAction(GraphActionType.RemoveNodeAttr, source=ga.source, attr=ga.attr)
        if ga.action == GraphActionType.SetEdgeAttr:
            return GraphAction(GraphActionType.RemoveEdgeAttr, source=ga.source, target=ga.target, attr=ga.attr)


def generate_forward_trajectory(g: Graph, max_nodes: int = None) -> List[Tuple[Graph, GraphAction]]:
    """Sample (uniformly) a trajectory that generates `g`"""
    # TODO: should this be a method of GraphBuildingEnv? handle set_node_attr flags and so on?
    gn = Graph()
    # Choose an arbitrary starting point, add to the stack
    stack: List[Tuple[int, ...]] = [(np.random.randint(0, len(g.nodes)),)]
    traj = []
    # This map keeps track of node labels in gn, since we have to start from 0
    relabeling_map: Dict[int, int] = {}
    while len(stack):
        # We pop from the stack until all nodes and edges have been
        # generated and their attributes have been set. Uninserted
        # nodes/edges will be added to the stack as the graph is
        # expanded from the starting point. Nodes/edges that have
        # attributes will be reinserted into the stack until those
        # attributes are "set".
        i = stack.pop(np.random.randint(len(stack)))

        gt = gn.copy()  # This is a shallow copy
        if len(i) > 1:  # i is an edge
            e = relabeling_map.get(i[0], None), relabeling_map.get(i[1], None)
            if e in gn.edges:
                # i exists in the new graph, that means some of its attributes need to be added
                attrs = [j for j in g.edges[i] if j not in gn.edges[e]]
                if len(attrs) == 0:
                    continue  # If nodes are in cycles edges leading to them get stack multiple times, disregard
                attr = attrs[np.random.randint(len(attrs))]
                gn.edges[e][attr] = g.edges[i][attr]
                act = GraphAction(
                    GraphActionType.SetEdgeAttr, source=e[0], target=e[1], attr=attr, value=g.edges[i][attr]
                )
            else:
                # i doesn't exist, add the edge
                if e[1] not in gn.nodes:
                    # The endpoint of the edge is not in the graph, this is a AddNode action
                    assert e[1] is None  # normally we shouldn't have relabeled i[1] yet
                    relabeling_map[i[1]] = len(relabeling_map)
                    e = e[0], relabeling_map[i[1]]
                    gn.add_node(e[1], v=g.nodes[i[1]]["v"])
                    gn.add_edge(*e)
                    for j in g[i[1]]:  # stack unadded edges/neighbours
                        jp = relabeling_map.get(j, None)
                        if jp not in gn or (e[1], jp) not in gn.edges:
                            stack.append((i[1], j))
                    act = GraphAction(GraphActionType.AddNode, source=e[0], value=g.nodes[i[1]]["v"])
                    if len(gn.nodes[e[1]]) < len(g.nodes[i[1]]):
                        stack.append((i[1],))  # we still have attributes to add to node i[1]
                else:
                    # The endpoint is in the graph, this is an AddEdge action
                    assert e[0] in gn.nodes
                    gn.add_edge(*e)
                    act = GraphAction(GraphActionType.AddEdge, source=e[0], target=e[1])

            if len(gn.edges[e]) < len(g.edges[i]):
                stack.append(i)  # we still have attributes to add to edge i
        else:  # i is a node, (u,)
            u = i[0]
            n = relabeling_map.get(u, None)
            if n not in gn.nodes:
                # u doesn't exist yet, this should only happen for the first node
                assert len(gn.nodes) == 0
                act = GraphAction(GraphActionType.AddNode, source=0, value=g.nodes[u]["v"])
                n = relabeling_map[u] = len(relabeling_map)
                gn.add_node(0, v=g.nodes[u]["v"])
                for j in g[u]:  # For every neighbour of node u
                    if relabeling_map.get(j, None) not in gn:
                        stack.append((u, j))  # push the (u,j) edge onto the stack
            else:
                # u exists, meaning we have attributes left to add
                attrs = [j for j in g.nodes[u] if j not in gn.nodes[n]]
                attr = attrs[np.random.randint(len(attrs))]
                gn.nodes[n][attr] = g.nodes[u][attr]
                act = GraphAction(GraphActionType.SetNodeAttr, source=n, attr=attr, value=g.nodes[u][attr])
            if len(gn.nodes[n]) < len(g.nodes[u]):
                stack.append((u,))  # we still have attributes to add to node u
        traj.append((gt, act))
    traj.append((gn, GraphAction(GraphActionType.Stop)))
    return traj


class GraphActionCategorical:
    def __init__(
        self,
        graphs: gd.Batch,
        logits: List[torch.Tensor],
        keys: List[str],
        types: List[GraphActionType],
        deduplicate_edge_index=True,
        masks: List[torch.Tensor] = None,
    ):
        """A multi-type Categorical compatible with generating structured actions.

        What is meant by type here is that there are multiple types of
        mutually exclusive actions, e.g. AddNode and AddEdge are
        mutually exclusive, but since their logits will be produced by
        different variable-sized tensors (corresponding to different
        elements of the graph, e.g. nodes or edges) it is inconvient
        to stack them all into one single Categorical. This class
        provides this convenient interaction between torch_geometric
        Batch objects and lists of logit tensors.

        Parameters
        ----------
        graphs: Batch
            A Batch of graphs to which the logits correspond
        logits: List[Tensor]
            A list of tensors of shape `(n, m)` representing logits
            over a variable number of graph elements (e.g. nodes) for
            which there are `m` possible actions. `n` should thus be
            equal to the sum of the number of such elements for each
            graph in the Batch object. The length of the `logits` list
            should thus be equal to the number of element types (in
            other words there should be one tensor per type).
        keys: List[Union[str, None]]
            The keys corresponding to the Graph elements for each
            tensor in the logits list. Used to extract the `_batch`
            and slice attributes. For example, if the first logit
            tensor is a per-node action logit, and the second is a
            per-edge, `keys` could be `['x', 'edge_index']`. If
            keys[i] is None, the corresponding logits are assumed to
            be graph-level (i.e. if there are `k` graphs in the Batch
            object, this logit tensor would have shape `(k, m)`)
        types: List[GraphActionType]
           The action type each logit corresponds to.
        deduplicate_edge_index: bool, default=True
           If true, this means that the 'edge_index' keys have been reduced
           by e_i[::2] (presumably because the graphs are undirected)
        masks: List[Tensor], default=None
           If not None, a list of broadcastable tensors that multiplicatively
           mask out logits of invalid actions
        """
        self.num_graphs = graphs.num_graphs
        assert all([i.ndim == 2 for i in logits])
        assert len(logits) == len(types) == len(keys)
        if masks is not None:
            assert len(logits) == len(masks)
            assert all([i.ndim == 2 for i in masks])
        # The logits
        self.logits = logits
        self.types = types
        self.keys = keys
        self.dev = dev = graphs.x.device
        self._epsilon = 1e-38
        # TODO: mask is only used by graph_sampler, but maybe we should be more careful with it
        # (e.g. in a softmax and such)
        # Can be set to indicate which logits are masked out (shape must match logits or have
        # broadcast dimensions already set)
        self.masks: List[Any] = masks

        # I'm extracting batches and slices in a slightly hackish way,
        # but I'm not aware of a proper API to torch_geometric that
        # achieves this "neatly" without accessing private attributes

        # This is the minibatch index of each entry in the logits
        # i.e., if graph i in the Batch has N[i] nodes,
        #    g.batch == [0,0,0, ...,  1,1,1,1,1, ... ]
        #                 N[0] times    N[1] times
        # This generalizes to edges and non-edges.
        # Append '_batch' to keys except for 'x', since TG has a special case (done by default for 'x')
        self.batch = [
            getattr(graphs, f"{k}_batch" if k != "x" else "batch") if k is not None
            # None signals a global logit rather than a per-instance logit
            else torch.arange(graphs.num_graphs, device=dev)
            for k in keys
        ]
        # This is the cumulative sum (prefixed by 0) of N[i]s
        self.slice = [
            graphs._slice_dict[k].to(dev) if k is not None else torch.arange(graphs.num_graphs + 1, device=dev)
            for k in keys
        ]
        self.logprobs = None

        if deduplicate_edge_index and "edge_index" in keys:
            idx = keys.index("edge_index")
            self.batch[idx] = self.batch[idx][::2]
            self.slice[idx] = self.slice[idx].div(2, rounding_mode="floor")

    def detach(self):
        new = copy.copy(self)
        new.logits = [i.detach() for i in new.logits]
        if new.logprobs is not None:
            new.logprobs = [i.detach() for i in new.logprobs]
        return new

    def to(self, device):
        self.dev = device
        self.logits = [i.to(device) for i in self.logits]
        self.batch = [i.to(device) for i in self.batch]
        self.slice = [i.to(device) for i in self.slice]
        if self.logprobs is not None:
            self.logprobs = [i.to(device) for i in self.logprobs]
        if self.masks is not None:
            self.masks = [i.to(device) for i in self.masks]
        return self

    def logsoftmax(self):
        """Compute log-probabilities given logits"""
        if self.logprobs is not None:
            return self.logprobs
        # Use the `subtract by max` trick to avoid precision errors:
        # compute max
        maxl = (
            torch.cat(
                [scatter(i, b, dim=0, dim_size=self.num_graphs, reduce="max") for i, b in zip(self.logits, self.batch)],
                dim=1,
            )
            .max(1)
            .values.detach()
        )
        # substract by max then take exp
        # x[b, None] indexes by the batch to map back to each node/edge and adds a broadcast dim
        exp_logits = [(i - maxl[b, None]).exp().clamp(self._epsilon) for i, b in zip(self.logits, self.batch)]
        # sum corrected exponentiated logits, to get log(Z - max) = log(sum(exp(logits)) - max)
        logZ = sum(
            [
                scatter(i, b, dim=0, dim_size=self.num_graphs, reduce="sum").sum(1)
                for i, b in zip(exp_logits, self.batch)
            ]
        ).log()
        # log probabilities is log(exp(logit) / Z)
        self.logprobs = [i.log() - logZ[b, None] for i, b in zip(exp_logits, self.batch)]
        return self.logprobs

    def logsumexp(self, x=None):
        """Reduces `x` (the logits by default) to one scalar per graph"""
        if x is None:
            x = self.logits
        # Use the `subtract by max` trick to avoid precision errors:
        # compute max
        maxl = (
            torch.cat(
                [scatter(i, b, dim=0, dim_size=self.num_graphs, reduce="max") for i, b in zip(x, self.batch)], dim=1
            )
            .max(1)
            .values.detach()
        )
        # substract by max then take exp
        # x[b, None] indexes by the batch to map back to each node/edge and adds a broadcast dim
        exp_vals = [(i - maxl[b, None]).exp().clamp(self._epsilon) for i, b in zip(x, self.batch)]
        # sum corrected exponentiated logits, to get log(Z - max) = log(sum(exp(logits)) - max)
        reduction = sum(
            [scatter(i, b, dim=0, dim_size=self.num_graphs, reduce="sum").sum(1) for i, b in zip(exp_vals, self.batch)]
        ).log()
        # Add back max
        return reduction + maxl

    def sample(self) -> List[Tuple[int, int, int]]:
        """Samples this categorical
        Returns
        -------
        actions: List[Tuple[int, int, int]]
            A list of indices representing [action type, element index, action index]. See constructor.
        """
        # Use the Gumbel trick to sample categoricals
        # i.e. if X ~ argmax(logits - log(-log(uniform(logits.shape))))
        # then  p(X = i) = exp(logits[i]) / Z
        # Here we have to do the argmax first over the variable number
        # of rows of each element type for each graph in the
        # minibatch, then over the different types (since they are
        # mutually exclusive).

        # Uniform noise
        u = [torch.rand(i.shape, device=self.dev) for i in self.logits]
        # Gumbel noise
        gumbel = [logit - (-noise.log()).log() for logit, noise in zip(self.logits, u)]
        # Take the argmax
        return self.argmax(x=gumbel)

    def argmax(
        self, x: List[torch.Tensor], batch: List[torch.Tensor] = None, dim_size: int = None
    ) -> List[Tuple[int, int, int]]:
        """Takes the argmax, i.e. if x are the logits, returns the most likely action.

        Parameters
        ----------
        x: List[Tensor]
            Tensors in the same format as the logits (see constructor).
        batch: List[Tensor]
            Tensors in the same format as the batch indices of torch_geometric, default `self.batch`.
        dim_size: int
            The reduction dimension, default `self.num_graphs`.
        Returns
        -------
        actions: List[Tuple[int, int, int]]
            A list of indices representing [action type, element index, action index]. See constructor.
        """
        # scatter_max and .max create a (values, indices) pair
        # These logits are 2d (num_obj_of_type, num_actions_of_type),
        # first reduce-max over the batch, which preserves the
        # columns, so we get (minibatch_size, num_actions_of_type).
        # First we prefill `out` with very negative values in case
        # there are no corresponding logits (this can happen if e.g. a
        # graph has no edges), we don't want to accidentally take the
        # max of that type.
        if batch is None:
            batch = self.batch
        if dim_size is None:
            dim_size = self.num_graphs
        mnb_max = [torch.zeros(dim_size, i.shape[1], device=self.dev) - 1e6 for i in x]
        mnb_max = [scatter_max(i, b, dim=0, out=out) for i, b, out in zip(x, batch, mnb_max)]
        # Then over cols, this gets us which col holds the max value,
        # so we get (minibatch_size,)
        col_max = [values.max(1) for values, idx in mnb_max]
        # Now we look up which row in those argmax cols was the max:
        row_pos = [idx_mnb[torch.arange(len(idx_col)), idx_col] for (_, idx_mnb), (_, idx_col) in zip(mnb_max, col_max)]
        # The maxes themselves
        maxs = [values for values, idx in col_max]
        # Now we need to check which type of logit has the actual max
        type_max_val, type_max_idx = torch.stack(maxs).max(0)
        if torch.isfinite(type_max_val).logical_not_().any():
            raise ValueError("Non finite max value in sample", (type_max_val, x))

        # Now we can return the indices of where the actions occured
        # in the form List[(type, row, column)]
        assert dim_size == type_max_idx.shape[0]
        argmaxes = []
        for i in range(type_max_idx.shape[0]):
            t = type_max_idx[i]
            # Subtract from the slice of that type and index, since the computed
            # row position is batch-wise rather graph-wise
            argmaxes.append((int(t), int(row_pos[t][i] - self.slice[t][i]), int(col_max[t][1][i])))
        # It's now up to the Context class to create GraphBuildingAction instances
        # if it wants to convert these indices to env-compatible actions
        return argmaxes

    def log_prob(self, actions: List[Tuple[int, int, int]], logprobs: torch.Tensor = None, batch: torch.Tensor = None):
        """The log-probability of a list of action tuples, effectively indexes `logprobs` using internal
        slice indices.

        Parameters
        ----------
        actions: List[Tuple[int, int, int]]
            A list of n action tuples denoting indices
        logprobs: List[Tensor]
            [Optional] The log-probablities to be indexed (self.logsoftmax() by default) in order (i.e. this
            assumes there are n graphs represented by this object).
        batch: Tensor
            [Optional] The batch of each action. If None (default) then this is arange(num_graphs), i.e. one
            action per graph is selected, in order.

        Returns
        -------
        log_prob: Tensor
            The log probability of each action.
        """
        N = self.num_graphs
        if logprobs is None:
            logprobs = self.logsoftmax()
        if batch is None:
            batch = torch.arange(N, device=self.dev)
        # We want to do the equivalent of this:
        #    [logprobs[t][row + self.slice[t][i], col] for i, (t, row, col) in zip(batch, actions)]
        # but faster.

        # each action is a 3-tuple, (type, row, column), where type is the index of the action type group.
        actions = torch.as_tensor(actions, device=self.dev, dtype=torch.long)
        assert actions.shape[0] == batch.shape[0]  # Check there are as many actions as batch indices
        # To index the log probabilities efficiently, we will ravel the array, and compute the
        # indices of the raveled actions.
        # First, flatten and cat:
        all_logprobs = torch.cat([i.flatten() for i in logprobs])
        # The action type offset depends on how many elements each logit group has, and we retrieve by
        # the type index 0:
        t_offsets = torch.tensor([0] + [i.numel() for i in logprobs], device=self.dev).cumsum(0)[actions[:, 0]]
        # The row offset depends on which row the graph's corresponding logits start (since they are
        # all concatenated together). This is stored in self.slice; each logit group has its own
        # slice tensor of shape N+1 (since the 0th entry is always 0).
        # We want slice[t][i] for every graph i in the batch, since each slice has N+1 elements we
        # multiply t by N+1, batch is by default arange(N) so it just gets each graph's
        # corresponding row index.
        graph_row_offsets = torch.cat(self.slice)[actions[:, 0] * (N + 1) + batch]
        # Now we add the row value. To do that we need to know the number of elements of each row in
        # the flattened array, this is simply i.shape[1].
        row_lengths = torch.tensor([i.shape[1] for i in logprobs], device=self.dev)
        # Now we can multiply the length of the row for each type t by the actual row index,
        # offsetting by the row at which each graph's logits start.
        row_offsets = row_lengths[actions[:, 0]] * (actions[:, 1] + graph_row_offsets)
        # This is the last index in the raveled tensor, therefore the offset is just the column value
        col_offsets = actions[:, 2]
        # Index the flattened array
        return all_logprobs[t_offsets + row_offsets + col_offsets]

    def entropy(self, logprobs=None):
        """The entropy for each graph categorical in the batch

        Parameters
        ----------
        logprobs: List[Tensor]
            The log-probablities of the policy (self.logsoftmax() by default)

        Returns
        -------
        entropies: Tensor
            The entropy for each graph categorical in the batch
        """
        if logprobs is None:
            logprobs = self.logsoftmax()
        entropy = -sum(
            [
                scatter(i * i.exp(), b, dim=0, dim_size=self.num_graphs, reduce="sum").sum(1)
                for i, b in zip(logprobs, self.batch)
            ]
        )
        return entropy


class GraphBuildingEnvContext:
    """A context class defines what the graphs are, how they map to and from data"""

    device: torch.device

    def aidx_to_GraphAction(self, g: gd.Data, action_idx: Tuple[int, int, int], fwd: bool = True) -> GraphAction:
        """Translate an action index (e.g. from a GraphActionCategorical) to a GraphAction
        Parameters
        ----------
        g: gd.Data
            The graph to which the action is being applied
        action_idx: Tuple[int, int, int]
            The tensor indices for the corresponding action
        fwd: bool
            If True (default) then this is a forward action

        Returns
        -------
        action: GraphAction
            A graph action that could be applied to the original graph coressponding to g.
        """
        raise NotImplementedError()

    def GraphAction_to_aidx(self, g: gd.Data, action: GraphAction) -> Tuple[int, int, int]:
        """Translate a GraphAction to an action index (e.g. from a GraphActionCategorical)
        Parameters
        ----------
        g: gd.Data
            The graph to which the action is being applied
        action: GraphAction
            A graph action that could be applied to the original graph coressponding to g.

        Returns
        -------
        action_idx: Tuple[int, int, int]
            The tensor indices for the corresponding action
        """
        raise NotImplementedError()

    def graph_to_Data(self, g: Graph) -> gd.Data:
        """Convert a networkx Graph to a torch geometric Data instance
        Parameters
        ----------
        g: Graph
            A graph instance.

        Returns
        -------
        torch_g: gd.Data
            The corresponding torch_geometric graph.
        """
        raise NotImplementedError()

    def collate(self, graphs: List[gd.Data]) -> gd.Batch:
        """Convert a list of torch geometric Data instances to a Batch
        instance.  This exists so that environment contexts can set
        custom batching attributes, e.g. by using `follow_batch`.

        Parameters
        ----------
        graphs: List[gd.Data]
            Graph instances

        Returns
        -------
        batch: gd.Batch
            The corresponding batch.
        """
        return gd.Batch.from_data_list(graphs)

    def is_sane(self, g: Graph) -> bool:
        """Verifies whether a graph is sane according to the context. This can
        catch, e.g. impossible molecules.

        Parameters
        ----------
        g: Graph
            A graph.

        Returns
        -------
        is_sane: bool:
            True if the environment considers g to be sane.
        """
        raise NotImplementedError()

    def mol_to_graph(self, mol: Mol) -> Graph:
        """Verifies whether a graph is sane according to the context. This can
        catch, e.g. impossible molecules.

        Parameters
        ----------
        mol: Mol
            An RDKit molecule

        Returns
        -------
        g: Graph
            The corresponding Graph representation of that molecule.
        """
        raise NotImplementedError()<|MERGE_RESOLUTION|>--- conflicted
+++ resolved
@@ -1,11 +1,7 @@
 import copy
 import enum
-<<<<<<< HEAD
+import re
 from functools import cached_property
-import re
-=======
-from collections import defaultdict
->>>>>>> 45a3f796
 from typing import Any, Dict, List, Tuple
 
 import networkx as nx
@@ -215,10 +211,6 @@
             assert g.has_edge(action.source, action.target)
             gp = graph_without_edge_attr(gp, (action.source, action.target), action.attr)
         else:
-<<<<<<< HEAD
-=======
-            # TODO: backward actions if we want to support MCMC-GFN style algorithms
->>>>>>> 45a3f796
             raise ValueError(f"Unknown action type {action.action}", action.action)
 
         return gp
