from copy import deepcopy
from itertools import product
import math
from scipy.spatial.distance import cdist

from botorch.utils.multi_objective import infer_reference_point
from botorch.utils.multi_objective import pareto
from botorch.utils.multi_objective.hypervolume import Hypervolume
import numpy as np
from rdkit import Chem
from rdkit import DataStructs
from sklearn.cluster import KMeans
import torch


def reach_metric(samples, ref_front=None, reduce="min", reversed=False):
    """
    Computes the reach of a set of samples w.r.t a reference pareto front.

    For each point of a reference pareto front `ref_front`, compute the distance to the closest 
    sample. Returns the average of these distances.

    Args:
        front (torch.Tensor): A tensor containing the coordinates of the points
            on the Pareto front. The tensor should have shape (n_points, n_objectives).
        ref_front (torch.Tensor): A tensor containing the coordinates of the points
            on the true Pareto front. The tensor should have shape (n_true_points, n_objectives).

    Returns:
        float: The coverage metric value.
    """
    
    def get_limits_of_hypercube(n_dims, n_points_per_dim=10):
        """Discretise the faces that are at the extremity of a unit hypercube"""
        linear_spaces = [np.linspace(0., 1., n_points_per_dim) for _ in range(n_dims)]
        grid = np.array(list(product(*linear_spaces)))
        extreme_points = grid[np.any(grid == 1, axis=1)]
        return extreme_points

    n_objectives = samples.shape[1]
    if ref_front is None:
        ref_front = get_limits_of_hypercube(n_dims=n_objectives)

    # Compute the distances between each generated sample and each reference point.
    distances = cdist(samples, ref_front).T
    if reversed:
        distances = distances.T

    # Find the minimum distance for each point on the front.
    if reduce == "min":
        reduced_distances = np.min(distances, axis=1)
    elif reduce == "mean":
        reduced_distances = np.mean(distances, axis=1)
    else:
        raise ValueError(f"Unknown reduction method: {reduce}")
    max_possible_distance = float(np.linalg.norm(np.ones(n_objectives) - np.zeros(n_objectives)))

    # Compute the reach as the average of the minimum distances.
    avg_dist = np.mean(reduced_distances, axis=0)
    reach = 1. - (avg_dist / max_possible_distance)

    return float(reach)


def partition_hypersphere(k: int, d: int, n_samples: int = 10000, normalisation: str = 'l2'):
    """
    Partition a hypersphere into k clusters.
    ----------
    Parameters
        k: int
            Number of clusters
        d: int
            Dimensionality of the hypersphere
        n_samples: int
            Number of samples to use for clustering
        normalisation: str
            Normalisation to use for the samples and the cluster centers.
            Either 'l1' or 'l2'
    Returns
    -------
        v: np.ndarray
            Array of shape (k, d) containing the cluster centers
    """
    def sample_positiveQuadrant_ndim_sphere(n=10, d=2, normalisation='l2'):
        points = np.random.randn(n, d)
        points = np.abs(points)  # positive quadrant
        if normalisation == 'l2':
            points /= np.linalg.norm(points, axis=1, keepdims=True)
        elif normalisation == 'l1':
            points /= np.sum(points, axis=1, keepdims=True)
        else:
            raise ValueError(f"Unknown normalisation {normalisation}")
        return points

    points = sample_positiveQuadrant_ndim_sphere(n_samples, d, normalisation)
    v = KMeans(n_clusters=k, random_state=0, n_init='auto').fit(points).cluster_centers_
    if normalisation == 'l2':
        v /= np.linalg.norm(v, axis=1, keepdims=True)
    elif normalisation == 'l1':
        v /= np.sum(v, 1, keepdims=True)
    else:
        raise ValueError(f"Unknown normalisation {normalisation}")

    return v


def generate_simplex(dims, n_per_dim):
    spaces = [np.linspace(0.0, 1.0, n_per_dim) for _ in range(dims)]
    return np.array([comb for comb in product(*spaces) if np.allclose(sum(comb), 1.0)])


def pareto_frontier(obj_vals, maximize=True):
    """
    Compute the Pareto frontier of a set of candidate solutions.
    ----------
    Parameters
        candidate_pool: NumPy array of candidate objects
        obj_vals: NumPy array of objective values
    ----------
    """
    # pareto utility assumes maximization
    if maximize:
        pareto_mask = pareto.is_non_dominated(torch.tensor(obj_vals))
    else:
        pareto_mask = pareto.is_non_dominated(-torch.tensor(obj_vals))
    return obj_vals[pareto_mask]


# From https://stackoverflow.com/questions/32791911/fast-calculation-of-pareto-front-in-python
def is_pareto_efficient(costs, return_mask=True):
    """
    Find the pareto-efficient points
    :param costs: An (n_points, n_costs) array
    :param return_mask: True to return a mask
    :return: An array of indices of pareto-efficient points.
        If return_mask is True, this will be an (n_points, ) boolean array
        Otherwise it will be a (n_efficient_points, ) integer array of indices.
    """
    is_efficient = np.arange(costs.shape[0])
    n_points = costs.shape[0]
    next_point_index = 0  # Next index in the is_efficient array to search for
    while next_point_index < len(costs):
        nondominated_point_mask = np.any(costs < costs[next_point_index], axis=1)
        nondominated_point_mask[next_point_index] = True
        is_efficient = is_efficient[nondominated_point_mask]  # Remove dominated points
        costs = costs[nondominated_point_mask]
        next_point_index = np.sum(nondominated_point_mask[:next_point_index]) + 1
    if return_mask:
        is_efficient_mask = np.zeros(n_points, dtype=bool)
        is_efficient_mask[is_efficient] = True
        return is_efficient_mask
    else:
        return is_efficient


def get_hypervolume(flat_rewards: torch.Tensor, zero_ref=True) -> float:
    """Compute the hypervolume of a set of trajectories.
        Parameters
        ----------
        flat_rewards: torch.Tensor
          A tensor of shape (num_trajs, num_of_objectives) containing the rewards of each trajectory.
        """
    # Compute the reference point
    if zero_ref:
        reference_point = torch.zeros_like(flat_rewards[0])
    else:
        reference_point = infer_reference_point(flat_rewards)
    # Compute the hypervolume
    hv_indicator = Hypervolume(reference_point)  # Difference
    return hv_indicator.compute(flat_rewards)


def uniform_reference_points(nobj, p=4, scaling=None):
    """Generate reference points uniformly on the hyperplane intersecting
    each axis at 1. The scaling factor is used to combine multiple layers of
    reference points.
    """
    def gen_refs_recursive(ref, nobj, left, total, depth):
        points = []
        if depth == nobj - 1:
            ref[depth] = left / total
            points.append(ref)
        else:
            for i in range(left + 1):
                ref[depth] = i / total
                points.extend(gen_refs_recursive(ref.copy(), nobj, left - i, total, depth + 1))
        return points

    ref_points = np.array(gen_refs_recursive(np.zeros(nobj), nobj, p, p, 0))
    if scaling is not None:
        ref_points *= scaling
        ref_points += (1 - scaling) / nobj

    return ref_points


def r2_indicator_set(reference_points, solutions, utopian_point):
    """Computer R2 indicator value of a set of solutions (*solutions*) given a set of
    reference points (*reference_points) and a utopian_point (*utopian_point).
        :param reference_points: An array of reference points from a uniform distribution.
        :param solutions: the multi-objective solutions (fitness values).
        :param utopian_point: utopian point that represents best possible solution
        :returns: r2 value (float).
        """

    min_list = []
    for v in reference_points:
        max_list = []
        for a in solutions:
            max_list.append(np.max(v * np.abs(utopian_point - a)))

        min_list.append(np.min(max_list))

    v_norm = np.linalg.norm(reference_points)
    r2 = np.sum(min_list) / v_norm

    return r2


def sharpeRatio(p, Q, x, rf):
    """ Compute the Sharpe ratio.
    Returns the Sharpe ratio given the expected return vector, p,
    the covariance matrix, Q, the investment column vector, x, and
    the return of the riskless asset, rf.
    Parameters
    ----------
    p : ndarray
        Expected return vector (of size n).
    Q : ndarray
        Covariance (n,n)-matrix.
    x : ndarray
        Investment vector of size (n,1). The sum of which should be 1.
    rf : float
        Return of a riskless asset.
    Returns
    -------
    sr : float
        The HSR value.
    """
    return (x.T.dot(p) - rf) / math.sqrt(x.T.dot(Q).dot(x))


def _sharpeRatioQPMax(p, Q, rf):
    """ Sharpe ratio maximization problem - QP formulation """
<<<<<<< HEAD
=======

    # intentional non-top-level imports to avoid
    # cvxopt dependency for M1 chip users
>>>>>>> 838bbd62
    from cvxopt import matrix
    from cvxopt import solvers

    solvers.options['abstol'] = 1e-15
    solvers.options['reltol'] = 1e-15
    solvers.options['feastol'] = 1e-15
    solvers.options['maxiters'] = 1000
    solvers.options['show_progress'] = False
    n = len(p)

    # inequality constraints (investment in assets is higher or equal to 0)
    C = np.diag(np.ones(n))
    d = np.zeros((n, 1), dtype=np.double)

    # equality constraints (just one)
    A = np.zeros((1, n), dtype=np.double)
    b = np.zeros((1, 1), dtype=np.double)
    A[0, :] = p - rf
    b[0, 0] = 1

    # convert numpy matrix to cvxopt matrix
    G, c, A, b, C, d = matrix(Q, tc='d'), matrix(np.zeros(n), tc='d'), matrix(A, tc='d'), matrix(b, tc='d'), matrix(
        C, tc='d'), matrix(d, tc='d')

    sol = solvers.coneqp(G, c, -C, -d, None, A, b, kktsolver='ldl')  # , initvals=self.initGuess)
    y = np.array(sol['x'])

    return y


def sharpeRatioMax(p, Q, rf):
    """ Compute the Sharpe ratio and investment of an optimal portfolio.
    Parameters
    ----------
    p : ndarray
        Expected return vector (of size n).
    Q : ndarray
        Covariance (n,n)-matrix.
    rf : float
        Return of a riskless asset.
    Returns
    -------
    sr : float
        The HSR value.
    x : ndarray
        Investment vector of size (n,1).
    """
    y = _sharpeRatioQPMax(p, Q, rf)
    x = y / y.sum()
    x = np.where(x > 1e-9, x, 0)
    sr = sharpeRatio(p, Q, x, rf)
    return sr, x


# Assumes that l <= A << u
# Assumes A, l, u are numpy arrays
def _expectedReturn(A, low, up):
    """
    Returns the expected return (computed as defined by the HSR indicator), as a
    column vector.
    """
    A = np.array(A, dtype=np.double)  # because of division operator in python 2.7
    return ((up - A).prod(axis=-1)) / ((up - low).prod())


def _covariance(A, low, up, p=None):
    """  Returns the covariance matrix (computed as defined by the HSR indicator). """
    p = _expectedReturn(A, low, up) if p is None else p
    Pmax = np.maximum(A[:, np.newaxis, :], A[np.newaxis, ...])
    P = _expectedReturn(Pmax, low, up)

    Q = P - p[:, np.newaxis] * p[np.newaxis, :]
    return Q


def _argunique(pts):
    """ Find the unique points of a matrix. Returns their indexes. """
    ix = np.lexsort(pts.T)
    diff = (pts[ix][1:] != pts[ix][:-1]).any(axis=1)
    un = np.ones(len(pts), dtype=bool)
    un[ix[1:]] = diff
    return un


def HSRindicator(A, low, up, managedup=False):
    """
    Compute the HSR indicator of the point set A given reference points l and u.
    Returns the HSR value of A given l and u, and returns the optimal investment.
    By default, points in A are assumed to be unique.
    Tip: Either ensure that A does not contain duplicated points
        (for example, remove them previously and then split the
        investment between the copies as you wish), or set the flag
        'managedup' to True.
    Parameters
    ----------
    A : ndarray
        Input matrix (n,d) with n points and d dimensions.
    low : array_like
        Lower reference point.
    up : array_like
        Upper reference point.
    managedup : bool, optional
        If A contains duplicated points and 'managedup' is set to True, only the
        first copy may be assigned positive investment, all other copies are
        assigned zero investment. Otherwise, no special treatment is given to
        duplicate points.
    Returns
    -------
    hsri : float
        The HSR value.
       x : ndarray
        The optimal investment as a column vector array (n,1).
    """
    n = len(A)
    x = np.zeros((n, 1), dtype=float)

    # if u is not strongly dominated by l or A is the empty set
    if (up <= low).any():
        raise ValueError("The lower reference point does not strongly dominate the upper reference point!")

    if len(A) == 0:
        return 0, x

    valid = (A < up).all(axis=1)
    validix = np.where(valid)[0]

    # if A is the empty set
    if valid.sum() == 0:
        return 0, x
    A = A[valid]  # A only contains points that strongly dominate u
    A = np.maximum(A, low)
    m = len(A)  # new size (m <= n)

    # manage duplicate points
    ix = _argunique(A) if managedup else np.ones(m).astype(bool)
    p = _expectedReturn(A[ix], low, up)
    Q = _covariance(A[ix], low, up, p)

    hsri, x[validix[ix]] = sharpeRatioMax(p, Q, 0)

    return hsri, x


class HSR_Calculator:
    def __init__(self, lower_bound, upper_bound, max_obj_bool=None):
        '''
        Class to calculate HSR Indicator with assumption that assumes a maximization on all objectives.
         Parameters
        ----------
        lower_bound : array_like
            Lower reference point.
        upper_bound : array_like
            Upper reference point.
        max_obj_bool : bool, optional
            Details of the objectives for which dimension maximization is not the case.
        '''

        self.lower_bound = lower_bound
        self.upper_bound = upper_bound
        self.max_obj_bool = None

        if max_obj_bool is not None:
            self.max_obj_bool = max_obj_bool

    def reset_lower_bound(self, lower_bound):
        self.lower_bound = lower_bound

    def reset_upper_bound(self, upper_bound):
        self.upper_bound = upper_bound

    def make_max_problem(self, matrix):

        if self.max_obj_bool is None:
            return matrix

        max_matrix = deepcopy(matrix)

        for dim in self.max_obj_bool:
            max_matrix[:, dim] = max_matrix**-1

        return max_matrix

    def calculate_hsr(self, solutions):

        max_solutions = self.make_max_problem(solutions)

        hsr_indicator, hsr_invest = HSRindicator(A=max_solutions, low=self.lower_bound, up=self.upper_bound)

        return hsr_indicator, hsr_invest


class Normalizer(object):
    def __init__(self, loc=0., scale=1.):
        self.loc = loc
        self.scale = np.where(scale != 0, scale, 1.)

    def __call__(self, arr):
        min_val = self.loc - 4 * self.scale
        max_val = self.loc + 4 * self.scale
        clipped_arr = np.clip(arr, a_min=min_val, a_max=max_val)
        norm_arr = (clipped_arr - self.loc) / self.scale

        return norm_arr

    def inv_transform(self, arr):
        return self.scale * arr + self.loc


# Should be calculated per preference
def compute_diverse_top_k(smiles, rewards, k, thresh=0.7):
    # mols is a list of (reward, mol)
    mols = []
    for i in range(len(smiles)):
        mols.append([rewards[i].item(), smiles[i]])
    mols = sorted(mols, key=lambda m: m[0], reverse=True)
    modes = [mols[0]]
    mode_fps = [Chem.RDKFingerprint(mols[0][1])]
    for i in range(1, len(mols)):
        fp = Chem.RDKFingerprint(mols[i][1])
        sim = DataStructs.BulkTanimotoSimilarity(fp, mode_fps)
        if max(sim) < thresh:
            modes.append(mols[i])
            mode_fps.append(fp)
        if len(modes) >= k:
            # last_idx = i
            break
    return np.mean([i[0] for i in modes])  # return sim


def get_topk(rewards, k):
    '''
     Parameters
    ----------
    rewards : array_like
        Rewards obtained after taking the convex combination.
        Shape: number_of_preferences x number_of_samples
    k : int
        Tok k value

    Returns
    ----------
    avergae Topk rewards across all preferences
    '''
    if len(rewards.shape) < 2:
        rewards = torch.unsqueeze(rewards, -1)
    sorted_rewards = torch.sort(rewards, 1).values
    topk_rewards = sorted_rewards[range(rewards.shape[0]), :k]
    mean_topk = torch.mean(topk_rewards.mean(-1))
    return mean_topk


if __name__ == "__main__":

    # Example for 2 dimensions
    # Point set: {(1,3), (2,2), (3,1)},  l = (0,0), u = (4,4)
    A = np.array([[1, 3], [2, 2], [3, 1]])  # matrix with dimensions n x d (n points, d dimensions)
    low = np.zeros(2)  # l must weakly dominate every point in A
    up = np.array([4, 4])  # u must be strongly dominated by every point in A

    # A = np.array([[3.41e-01, 9.72e-01, 2.47e-01],
    #              [9.30e-01, 1.53e-01, 4.72e-01],
    #              [4.56e-01, 1.71e-01, 8.68e-01],
    #              [8.70e-02, 5.94e-01, 9.50e-01],
    #              [5.31e-01, 6.35e-01, 1.95e-01],
    #              [3.12e-01, 3.37e-01, 7.01e-01],
    #              [3.05e-02, 9.10e-01, 7.71e-01],
    #              [8.89e-01, 8.29e-01, 2.07e-02],
    #              [6.92e-01, 3.62e-01, 2.93e-01],
    #              [2.33e-01, 4.55e-01, 6.60e-01]])
    #
    # l = np.zeros(3)  # l must weakly dominate every point in A
    # u = np.array([1, 1, 1])

    hsr_class = HSR_Calculator(lower_bound=low, upper_bound=up)
    hsri, x = hsr_class.calculate_hsr(A)  # compute HSR indicator

    print("Optimal investment:")
    print("%s" % "\n".join(map(str, x[:, 0])))
    print("HSR indicator value: %f" % hsri)<|MERGE_RESOLUTION|>--- conflicted
+++ resolved
@@ -242,12 +242,9 @@
 
 def _sharpeRatioQPMax(p, Q, rf):
     """ Sharpe ratio maximization problem - QP formulation """
-<<<<<<< HEAD
-=======
-
+    
     # intentional non-top-level imports to avoid
     # cvxopt dependency for M1 chip users
->>>>>>> 838bbd62
     from cvxopt import matrix
     from cvxopt import solvers
 
