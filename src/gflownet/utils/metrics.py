import math
from copy import deepcopy
from itertools import product

import numpy as np
import torch
from botorch.utils.multi_objective import infer_reference_point, pareto
from botorch.utils.multi_objective.hypervolume import Hypervolume
from rdkit import Chem, DataStructs
from scipy.spatial.distance import cdist
from sklearn.cluster import KMeans


def get_IGD(samples, ref_front: np.ndarray = None):
    """
    Computes the Inverse Generational Distance of a set of samples w.r.t a reference pareto front.
    see: https://www.sciencedirect.com/science/article/abs/pii/S0377221720309620

    For each point of a reference pareto front `ref_front`, compute the distance to the closest
    sample. Returns the average of these distances.

    Args:
        front (ndarray): A numpy array containing the coordinates of the points
            on the Pareto front. The tensor should have shape (n_points, n_objectives).
        ref_front (ndarray): A numpy array containing the coordinates of the points
            on the true Pareto front. The tensor should have shape (n_true_points, n_objectives).

    Returns:
        float: The IGD value.
    """

    def get_limits_of_hypercube(n_dims, n_points_per_dim=10):
        """Discretise the faces that are at the extremity of a unit hypercube"""
        linear_spaces = [np.linspace(0.0, 1.0, n_points_per_dim) for _ in range(n_dims)]
        grid = np.array(list(product(*linear_spaces)))
        extreme_points = grid[np.any(grid == 1, axis=1)]
        return extreme_points

    n_objectives = samples.shape[1]
    if ref_front is None:
        ref_front = get_limits_of_hypercube(n_dims=n_objectives)

    # Compute the distances between each generated sample and each reference point.
    distances = cdist(samples, ref_front).T

    # Find the minimum distance for each point on the front.
    min_distances = np.min(distances, axis=1)

    # Compute the igd as the average of the minimum distances.
    igd = np.mean(min_distances, axis=0)

    return float(igd)


def get_PC_entropy(samples, ref_front=None):
    """
    Computes entropy of the Pareto-Clustered (PC) distribution of the samples.

    For each point in the samples, the closest point in the reference front is
    found. We then compute the entropy of the empirical distribution of the
    samples in the clusters defined by the reference front.

    Parameters
    ----------
        Args:
        front (ndarray): A numpy array containing the coordinates of the points
            on the Pareto front. The tensor should have shape (n_points, n_objectives).
        ref_front (ndarray): A numpy array containing the coordinates of the points
            on the true Pareto front. The tensor should have shape (n_true_points, n_objectives).

    Returns:
        float: The IGD value.
    """

    def get_limits_of_hypercube(n_dims, n_points_per_dim=10):
        """Discretise the faces that are at the extremity of a unit hypercube"""
        linear_spaces = [np.linspace(0.0, 1.0, n_points_per_dim) for _ in range(n_dims)]
        grid = np.array(list(product(*linear_spaces)))
        extreme_points = grid[np.any(grid == 1, axis=1)]
        return extreme_points

    n_objectives = samples.shape[1]
    if ref_front is None:
        ref_front = get_limits_of_hypercube(n_dims=n_objectives)

    # Compute the distances between each generated sample and each reference point.
    distances = cdist(samples, ref_front).T

    # Find the closest reference point for each generated sample.
    closest_point = np.argmin(distances, axis=0)

    # Construct a categorical distribution from the closest reference points.
    # by counting the number of samples in each category.
    pc_dist = np.bincount(closest_point, minlength=ref_front.shape[0])
    pc_dist = pc_dist / pc_dist.sum()

    # Compute its entropy.
    pc_ent = -np.sum(pc_dist * np.log(pc_dist + 1e-8))

    return float(pc_ent)


def partition_hypersphere(k: int, d: int, n_samples: int = 10000, normalisation: str = "l2"):
    """
    Partition a hypersphere into k clusters.
    ----------
    Parameters
        k: int
            Number of clusters
        d: int
            Dimensionality of the hypersphere
        n_samples: int
            Number of samples to use for clustering
        normalisation: str
            Normalisation to use for the samples and the cluster centers.
            Either 'l1' or 'l2'
    Returns
    -------
        v: np.ndarray
            Array of shape (k, d) containing the cluster centers
    """

    def sample_positiveQuadrant_ndim_sphere(n=10, d=2, normalisation="l2"):
        points = np.random.randn(n, d)
        points = np.abs(points)  # positive quadrant
        if normalisation == "l2":
            points /= np.linalg.norm(points, axis=1, keepdims=True)
        elif normalisation == "l1":
            points /= np.sum(points, axis=1, keepdims=True)
        else:
            raise ValueError(f"Unknown normalisation {normalisation}")
        return points

    points = sample_positiveQuadrant_ndim_sphere(n_samples, d, normalisation)
    v = KMeans(n_clusters=k, random_state=0, n_init="auto").fit(points).cluster_centers_
    if normalisation == "l2":
        v /= np.linalg.norm(v, axis=1, keepdims=True)
    elif normalisation == "l1":
        v /= np.sum(v, 1, keepdims=True)
    else:
        raise ValueError(f"Unknown normalisation {normalisation}")

    return v


def generate_simplex(dims, n_per_dim):
    spaces = [np.linspace(0.0, 1.0, n_per_dim) for _ in range(dims)]
    return np.array([comb for comb in product(*spaces) if np.allclose(sum(comb), 1.0)])


def pareto_frontier(obj_vals, maximize=True):
    """
    Compute the Pareto frontier of a set of candidate solutions.
    ----------
    Parameters
        candidate_pool: NumPy array of candidate objects
        obj_vals: NumPy array of objective values
    ----------
    """
    # pareto utility assumes maximization
    if maximize:
        pareto_mask = pareto.is_non_dominated(torch.tensor(obj_vals))
    else:
        pareto_mask = pareto.is_non_dominated(-torch.tensor(obj_vals))
    return obj_vals[pareto_mask]


# From https://stackoverflow.com/questions/32791911/fast-calculation-of-pareto-front-in-python
def is_pareto_efficient(costs, return_mask=True):
    """
    Find the pareto-efficient points
    :param costs: An (n_points, n_costs) array
    :param return_mask: True to return a mask
    :return: An array of indices of pareto-efficient points.
        If return_mask is True, this will be an (n_points, ) boolean array
        Otherwise it will be a (n_efficient_points, ) integer array of indices.
    """
    is_efficient = np.arange(costs.shape[0])
    n_points = costs.shape[0]
    next_point_index = 0  # Next index in the is_efficient array to search for
    while next_point_index < len(costs):
        nondominated_point_mask = np.any(costs < costs[next_point_index], axis=1)
        nondominated_point_mask[next_point_index] = True
        is_efficient = is_efficient[nondominated_point_mask]  # Remove dominated points
        costs = costs[nondominated_point_mask]
        next_point_index = np.sum(nondominated_point_mask[:next_point_index]) + 1
    if return_mask:
        is_efficient_mask = np.zeros(n_points, dtype=bool)
        is_efficient_mask[is_efficient] = True
        return is_efficient_mask
    else:
        return is_efficient


def get_hypervolume(flat_rewards: torch.Tensor, zero_ref=True) -> float:
    """Compute the hypervolume of a set of trajectories.
    Parameters
    ----------
    flat_rewards: torch.Tensor
      A tensor of shape (num_trajs, num_of_objectives) containing the rewards of each trajectory.
    """
    # Compute the reference point
    if zero_ref:
        reference_point = torch.zeros_like(flat_rewards[0])
    else:
        reference_point = infer_reference_point(flat_rewards)
    # Compute the hypervolume
    hv_indicator = Hypervolume(reference_point)  # Difference
    return hv_indicator.compute(flat_rewards)


def uniform_reference_points(nobj, p=4, scaling=None):
    """Generate reference points uniformly on the hyperplane intersecting
    each axis at 1. The scaling factor is used to combine multiple layers of
    reference points.
    """

    def gen_refs_recursive(ref, nobj, left, total, depth):
        points = []
        if depth == nobj - 1:
            ref[depth] = left / total
            points.append(ref)
        else:
            for i in range(left + 1):
                ref[depth] = i / total
                points.extend(gen_refs_recursive(ref.copy(), nobj, left - i, total, depth + 1))
        return points

    ref_points = np.array(gen_refs_recursive(np.zeros(nobj), nobj, p, p, 0))
    if scaling is not None:
        ref_points *= scaling
        ref_points += (1 - scaling) / nobj

    return ref_points


def r2_indicator_set(reference_points, solutions, utopian_point):
    """Computer R2 indicator value of a set of solutions (*solutions*) given a set of
    reference points (*reference_points) and a utopian_point (*utopian_point).
        :param reference_points: An array of reference points from a uniform distribution.
        :param solutions: the multi-objective solutions (fitness values).
        :param utopian_point: utopian point that represents best possible solution
        :returns: r2 value (float).
    """

    min_list = []
    for v in reference_points:
        max_list = []
        for a in solutions:
            max_list.append(np.max(v * np.abs(utopian_point - a)))

        min_list.append(np.min(max_list))

    v_norm = np.linalg.norm(reference_points)
    r2 = np.sum(min_list) / v_norm

    return r2


def sharpeRatio(p, Q, x, rf):
    """Compute the Sharpe ratio.
    Returns the Sharpe ratio given the expected return vector, p,
    the covariance matrix, Q, the investment column vector, x, and
    the return of the riskless asset, rf.
    Parameters
    ----------
    p : ndarray
        Expected return vector (of size n).
    Q : ndarray
        Covariance (n,n)-matrix.
    x : ndarray
        Investment vector of size (n,1). The sum of which should be 1.
    rf : float
        Return of a riskless asset.
    Returns
    -------
    sr : float
        The HSR value.
    """
    return (x.T.dot(p) - rf) / math.sqrt(x.T.dot(Q).dot(x))


def _sharpeRatioQPMax(p, Q, rf):
    """Sharpe ratio maximization problem - QP formulation"""

    # intentional non-top-level imports to avoid
    # cvxopt dependency for M1 chip users
<<<<<<< HEAD
    from cvxopt import matrix
    from cvxopt import solvers
=======
    from cvxopt import matrix, solvers
>>>>>>> 45a3f796

    solvers.options["abstol"] = 1e-15
    solvers.options["reltol"] = 1e-15
    solvers.options["feastol"] = 1e-15
    solvers.options["maxiters"] = 1000
    solvers.options["show_progress"] = False
    n = len(p)

    # inequality constraints (investment in assets is higher or equal to 0)
    C = np.diag(np.ones(n))
    d = np.zeros((n, 1), dtype=np.double)

    # equality constraints (just one)
    A = np.zeros((1, n), dtype=np.double)
    b = np.zeros((1, 1), dtype=np.double)
    A[0, :] = p - rf
    b[0, 0] = 1

    # convert numpy matrix to cvxopt matrix
    G, c, A, b, C, d = (
        matrix(Q, tc="d"),
        matrix(np.zeros(n), tc="d"),
        matrix(A, tc="d"),
        matrix(b, tc="d"),
        matrix(C, tc="d"),
        matrix(d, tc="d"),
    )

    sol = solvers.coneqp(G, c, -C, -d, None, A, b, kktsolver="ldl")  # , initvals=self.initGuess)
    y = np.array(sol["x"])

    return y


def sharpeRatioMax(p, Q, rf):
    """Compute the Sharpe ratio and investment of an optimal portfolio.
    Parameters
    ----------
    p : ndarray
        Expected return vector (of size n).
    Q : ndarray
        Covariance (n,n)-matrix.
    rf : float
        Return of a riskless asset.
    Returns
    -------
    sr : float
        The HSR value.
    x : ndarray
        Investment vector of size (n,1).
    """
    y = _sharpeRatioQPMax(p, Q, rf)
    x = y / y.sum()
    x = np.where(x > 1e-9, x, 0)
    sr = sharpeRatio(p, Q, x, rf)
    return sr, x


# Assumes that l <= A << u
# Assumes A, l, u are numpy arrays
def _expectedReturn(A, low, up):
    """
    Returns the expected return (computed as defined by the HSR indicator), as a
    column vector.
    """
    A = np.array(A, dtype=np.double)  # because of division operator in python 2.7
    return ((up - A).prod(axis=-1)) / ((up - low).prod())


def _covariance(A, low, up, p=None):
    """Returns the covariance matrix (computed as defined by the HSR indicator)."""
    p = _expectedReturn(A, low, up) if p is None else p
    Pmax = np.maximum(A[:, np.newaxis, :], A[np.newaxis, ...])
    P = _expectedReturn(Pmax, low, up)

    Q = P - p[:, np.newaxis] * p[np.newaxis, :]
    return Q


def _argunique(pts):
    """Find the unique points of a matrix. Returns their indexes."""
    ix = np.lexsort(pts.T)
    diff = (pts[ix][1:] != pts[ix][:-1]).any(axis=1)
    un = np.ones(len(pts), dtype=bool)
    un[ix[1:]] = diff
    return un


def HSRindicator(A, low, up, managedup=False):
    """
    Compute the HSR indicator of the point set A given reference points l and u.
    Returns the HSR value of A given l and u, and returns the optimal investment.
    By default, points in A are assumed to be unique.
    Tip: Either ensure that A does not contain duplicated points
        (for example, remove them previously and then split the
        investment between the copies as you wish), or set the flag
        'managedup' to True.
    Parameters
    ----------
    A : ndarray
        Input matrix (n,d) with n points and d dimensions.
    low : array_like
        Lower reference point.
    up : array_like
        Upper reference point.
    managedup : bool, optional
        If A contains duplicated points and 'managedup' is set to True, only the
        first copy may be assigned positive investment, all other copies are
        assigned zero investment. Otherwise, no special treatment is given to
        duplicate points.
    Returns
    -------
    hsri : float
        The HSR value.
       x : ndarray
        The optimal investment as a column vector array (n,1).
    """
    n = len(A)
    x = np.zeros((n, 1), dtype=float)

    # if u is not strongly dominated by l or A is the empty set
    if (up <= low).any():
        raise ValueError("The lower reference point does not strongly dominate the upper reference point!")

    if len(A) == 0:
        return 0, x

    valid = (A < up).all(axis=1)
    validix = np.where(valid)[0]

    # if A is the empty set
    if valid.sum() == 0:
        return 0, x
    A = A[valid]  # A only contains points that strongly dominate u
    A = np.maximum(A, low)
    m = len(A)  # new size (m <= n)

    # manage duplicate points
    ix = _argunique(A) if managedup else np.ones(m).astype(bool)
    p = _expectedReturn(A[ix], low, up)
    Q = _covariance(A[ix], low, up, p)

    hsri, x[validix[ix]] = sharpeRatioMax(p, Q, 0)

    return hsri, x


class HSR_Calculator:
    def __init__(self, lower_bound, upper_bound, max_obj_bool=None):
        """
        Class to calculate HSR Indicator with assumption that assumes a maximization on all objectives.
         Parameters
        ----------
        lower_bound : array_like
            Lower reference point.
        upper_bound : array_like
            Upper reference point.
        max_obj_bool : bool, optional
            Details of the objectives for which dimension maximization is not the case.
        """

        self.lower_bound = lower_bound
        self.upper_bound = upper_bound
        self.max_obj_bool = None

        if max_obj_bool is not None:
            self.max_obj_bool = max_obj_bool

    def reset_lower_bound(self, lower_bound):
        self.lower_bound = lower_bound

    def reset_upper_bound(self, upper_bound):
        self.upper_bound = upper_bound

    def make_max_problem(self, matrix):
        if self.max_obj_bool is None:
            return matrix

        max_matrix = deepcopy(matrix)

        for dim in self.max_obj_bool:
            max_matrix[:, dim] = max_matrix**-1

        return max_matrix

    def calculate_hsr(self, solutions):
        max_solutions = self.make_max_problem(solutions)

        hsr_indicator, hsr_invest = HSRindicator(A=max_solutions, low=self.lower_bound, up=self.upper_bound)

        return hsr_indicator, hsr_invest


class Normalizer(object):
    def __init__(self, loc=0.0, scale=1.0):
        self.loc = loc
        self.scale = np.where(scale != 0, scale, 1.0)

    def __call__(self, arr):
        min_val = self.loc - 4 * self.scale
        max_val = self.loc + 4 * self.scale
        clipped_arr = np.clip(arr, a_min=min_val, a_max=max_val)
        norm_arr = (clipped_arr - self.loc) / self.scale

        return norm_arr

    def inv_transform(self, arr):
        return self.scale * arr + self.loc


# Should be calculated per preference
def compute_diverse_top_k(smiles, rewards, k, thresh=0.7):
    # mols is a list of (reward, mol)
    mols = []
    for i in range(len(smiles)):
        mols.append([rewards[i].item(), smiles[i]])
    mols = sorted(mols, key=lambda m: m[0], reverse=True)
    modes = [mols[0]]
    mode_fps = [Chem.RDKFingerprint(mols[0][1])]
    for i in range(1, len(mols)):
        fp = Chem.RDKFingerprint(mols[i][1])
        sim = DataStructs.BulkTanimotoSimilarity(fp, mode_fps)
        if max(sim) < thresh:
            modes.append(mols[i])
            mode_fps.append(fp)
        if len(modes) >= k:
            # last_idx = i
            break
    return np.mean([i[0] for i in modes])  # return sim


def get_topk(rewards, k):
    """
     Parameters
    ----------
    rewards : array_like
        Rewards obtained after taking the convex combination.
        Shape: number_of_preferences x number_of_samples
    k : int
        Tok k value

    Returns
    ----------
    avergae Topk rewards across all preferences
    """
    if len(rewards.shape) < 2:
        rewards = torch.unsqueeze(rewards, -1)
    sorted_rewards = torch.sort(rewards, 1).values
    topk_rewards = sorted_rewards[range(rewards.shape[0]), :k]
    mean_topk = torch.mean(topk_rewards.mean(-1))
    return mean_topk


if __name__ == "__main__":
    # Example for 2 dimensions
    # Point set: {(1,3), (2,2), (3,1)},  l = (0,0), u = (4,4)
    A = np.array([[1, 3], [2, 2], [3, 1]])  # matrix with dimensions n x d (n points, d dimensions)
    low = np.zeros(2)  # l must weakly dominate every point in A
    up = np.array([4, 4])  # u must be strongly dominated by every point in A

    # A = np.array([[3.41e-01, 9.72e-01, 2.47e-01],
    #              [9.30e-01, 1.53e-01, 4.72e-01],
    #              [4.56e-01, 1.71e-01, 8.68e-01],
    #              [8.70e-02, 5.94e-01, 9.50e-01],
    #              [5.31e-01, 6.35e-01, 1.95e-01],
    #              [3.12e-01, 3.37e-01, 7.01e-01],
    #              [3.05e-02, 9.10e-01, 7.71e-01],
    #              [8.89e-01, 8.29e-01, 2.07e-02],
    #              [6.92e-01, 3.62e-01, 2.93e-01],
    #              [2.33e-01, 4.55e-01, 6.60e-01]])
    #
    # l = np.zeros(3)  # l must weakly dominate every point in A
    # u = np.array([1, 1, 1])

    hsr_class = HSR_Calculator(lower_bound=low, upper_bound=up)
    hsri, x = hsr_class.calculate_hsr(A)  # compute HSR indicator

    print("Optimal investment:")
    print("%s" % "\n".join(map(str, x[:, 0])))
    print("HSR indicator value: %f" % hsri)<|MERGE_RESOLUTION|>--- conflicted
+++ resolved
@@ -285,12 +285,7 @@
 
     # intentional non-top-level imports to avoid
     # cvxopt dependency for M1 chip users
-<<<<<<< HEAD
-    from cvxopt import matrix
-    from cvxopt import solvers
-=======
     from cvxopt import matrix, solvers
->>>>>>> 45a3f796
 
     solvers.options["abstol"] = 1e-15
     solvers.options["reltol"] = 1e-15
